FROM nfcore/base:1.13.1
LABEL authors="Phil Ewels" \
      description="Docker image containing all software requirements for the nf-core/methylseq pipeline"

# Install the conda environment
COPY environment.yml /
RUN conda env create --quiet -f /environment.yml && conda clean -a

# Add conda installation dir to PATH (instead of doing 'conda activate')
ENV PATH /opt/conda/envs/nf-core-methylseq-1.6dev/bin:$PATH

# Dump the details of the installed packages to a file for posterity
<<<<<<< HEAD
RUN conda env export --name nf-core-methylseq-1.6dev > nf-core-methylseq-1.6dev.yml
=======
RUN conda env export --name nf-core-methylseq-1.6dev > nf-core-methylseq-1.6dev.yml
>>>>>>> 5f6ec15a
<|MERGE_RESOLUTION|>--- conflicted
+++ resolved
@@ -10,8 +10,4 @@
 ENV PATH /opt/conda/envs/nf-core-methylseq-1.6dev/bin:$PATH
 
 # Dump the details of the installed packages to a file for posterity
-<<<<<<< HEAD
-RUN conda env export --name nf-core-methylseq-1.6dev > nf-core-methylseq-1.6dev.yml
-=======
-RUN conda env export --name nf-core-methylseq-1.6dev > nf-core-methylseq-1.6dev.yml
->>>>>>> 5f6ec15a
+RUN conda env export --name nf-core-methylseq-1.6dev > nf-core-methylseq-1.6dev.yml