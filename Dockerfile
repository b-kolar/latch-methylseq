FROM nfcore/base
MAINTAINER Phil Ewels <phil.ewels@scilifelab.se>
LABEL authors="phil.ewels@scilifelab.se" \
    description="Container image containing all requirements for the nf-core/methylseq pipeline"

COPY environment.yml /
<<<<<<< HEAD
RUN conda env update -n root -f /environment.yml && conda clean -a
=======
RUN conda env create -f /environment.yml && conda clean -a
ENV PATH /opt/conda/envs/nfcore-methylseq-1.1dev/bin:$PATH
>>>>>>> fd54f070
<|MERGE_RESOLUTION|>--- conflicted
+++ resolved
@@ -4,9 +4,4 @@
     description="Container image containing all requirements for the nf-core/methylseq pipeline"
 
 COPY environment.yml /
-<<<<<<< HEAD
-RUN conda env update -n root -f /environment.yml && conda clean -a
-=======
-RUN conda env create -f /environment.yml && conda clean -a
-ENV PATH /opt/conda/envs/nfcore-methylseq-1.1dev/bin:$PATH
->>>>>>> fd54f070
+RUN conda env update -n root -f /environment.yml && conda clean -a