<<<<<<< HEAD
FROM nfcore/base:1.7
LABEL authors="phil.ewels@scilifelab.se" \
    description="Docker image containing all requirements for the nf-core/methylseq pipeline"
=======
FROM nfcore/base:dev
LABEL authors="Phil Ewels" \
      description="Docker image containing all requirements for nf-core/methylseq pipeline"
>>>>>>> 5bee322d

COPY environment.yml /
RUN conda env create -f /environment.yml && conda clean -a
RUN conda env export --name nf-core-methylseq-1.4dev > nf-core-methylseq-1.4dev.yml
ENV PATH /opt/conda/envs/nf-core-methylseq-1.4dev/bin:$PATH<|MERGE_RESOLUTION|>--- conflicted
+++ resolved
@@ -1,12 +1,6 @@
-<<<<<<< HEAD
-FROM nfcore/base:1.7
-LABEL authors="phil.ewels@scilifelab.se" \
-    description="Docker image containing all requirements for the nf-core/methylseq pipeline"
-=======
 FROM nfcore/base:dev
 LABEL authors="Phil Ewels" \
       description="Docker image containing all requirements for nf-core/methylseq pipeline"
->>>>>>> 5bee322d
 
 COPY environment.yml /
 RUN conda env create -f /environment.yml && conda clean -a
