--- conflicted
+++ resolved
@@ -10,7 +10,6 @@
 
 ## Pipeline tools
 
-<<<<<<< HEAD
 * [FastQC](https://www.bioinformatics.babraham.ac.uk/projects/fastqc/)
 * Trim Galore! - <https://www.bioinformatics.babraham.ac.uk/projects/trim_galore/>
 * Bismark - [10.1093/bioinformatics/btr167](https://doi.org/10.1093/bioinformatics/btr167)
@@ -20,12 +19,6 @@
 * Preseq - [10.1038/nmeth.2375](https://doi.org/10.1038/nmeth.2375)
 * [MultiQC](https://pubmed.ncbi.nlm.nih.gov/27312411/)
     > Ewels P, Magnusson M, Lundin S, Käller M. MultiQC: summarize analysis results for multiple tools and samples in a single report. Bioinformatics. 2016 Oct 1;32(19):3047-8. doi: 10.1093/bioinformatics/btw354. Epub 2016 Jun 16. PubMed PMID: 27312411; PubMed Central PMCID: PMC5039924.
-=======
-- [FastQC](https://www.bioinformatics.babraham.ac.uk/projects/fastqc/)
-
-- [MultiQC](https://pubmed.ncbi.nlm.nih.gov/27312411/)
-  > Ewels P, Magnusson M, Lundin S, Käller M. MultiQC: summarize analysis results for multiple tools and samples in a single report. Bioinformatics. 2016 Oct 1;32(19):3047-8. doi: 10.1093/bioinformatics/btw354. Epub 2016 Jun 16. PubMed PMID: 27312411; PubMed Central PMCID: PMC5039924.
->>>>>>> 8bae2114
 
 ## Software packaging/containerisation tools
 
