--- conflicted
+++ resolved
@@ -6,17 +6,12 @@
   - bioconda
   - defaults
 dependencies:
-<<<<<<< HEAD
   # nf-core dependencies
   - conda-forge::python=3.7.3
   - conda-forge::markdown=3.1.1
   - conda-forge::pymdown-extensions=6.0
   - conda-forge::pygments=2.5.2
-=======
-  - conda-forge::python=3.7.3
   - conda-forge::pigz=2.3.4
-  - conda-forge::r-markdown=1.1
->>>>>>> fcd4a95f
   - bioconda::fastqc=0.11.8
   # Default bismark pipeline
   - bioconda::trim-galore=0.6.5
@@ -30,4 +25,4 @@
   # bwa-meth pipeline
   - bioconda::picard=2.21.4
   - bioconda::bwameth=0.2.2
-  - bioconda::methyldackel=0.4.0
+  - bioconda::methyldackel=0.4.0