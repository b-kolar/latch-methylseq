--- conflicted
+++ resolved
@@ -1,6 +1,5 @@
 # nf-core/methylseq: Usage
 
-<<<<<<< HEAD
 ## Table of contents
 
 * [Table of contents](#table-of-contents)
@@ -11,7 +10,7 @@
   * [Reproducibility](#reproducibility)
 * [Main arguments](#main-arguments)
   * [`-profile`](#-profile)
-  * [`--reads`](#--reads)
+  * [`--input`](#--input)
   * [`--single_end`](#--single_end)
 * [Reference genomes](#reference-genomes)
   * [`--genome` (using iGenomes)](#--genome-using-igenomes)
@@ -69,7 +68,8 @@
 
 Nextflow handles job submissions on SLURM or other environments, and supervises running the jobs. Thus the Nextflow process must run until the pipeline is finished. We recommend that you put the process running in the background through `screen` / `tmux` or similar tool. Alternatively you can run nextflow within a cluster job submitted your job scheduler.
 
-It is recommended to limit the Nextflow Java virtual machines memory. We recommend adding the following line to your environment (typically in `~/.bashrc` or `~./bash_profile`):
+In some cases, the Nextflow Java virtual machines can start to request a large amount of memory.
+We recommend adding the following line to your environment to limit this (typically in `~/.bashrc` or `~./bash_profile`):
 
 ```bash
 NXF_OPTS='-Xms1g -Xmx4g'
@@ -82,11 +82,6 @@
 Since bismark v0.21.0 it is also possible to use [HISAT2](https://ccb.jhu.edu/software/hisat2/index.shtml) as alignment tool. To run this workflow, invoke the pipeline with the command line flag `--aligner bismark_hisat`. HISAT2 also supports splice-aware alignment if analysis of RNA is desired (e.g. [SLAMseq](https://science.sciencemag.org/content/360/6390/800) experiments), a file containing a list of known splicesites can be provided with `--known_splices`.
 
 The second workflow uses [BWA-Meth](https://github.com/brentp/bwa-meth) and [MethylDackel](https://github.com/dpryan79/methyldackel) instead of Bismark. To run this workflow, run the pipeline with the command line flag `--aligner bwameth`.
-=======
-## Introduction
-
-<!-- TODO nf-core: Add documentation about anything specific to running your pipeline. For general topics, please point to (and add to) the main nf-core website. -->
->>>>>>> 49abf6df
 
 ## Running the pipeline
 
@@ -122,6 +117,220 @@
 First, go to the [nf-core/methylseq releases page](https://github.com/nf-core/methylseq/releases) and find the latest version number - numeric only (eg. `1.3.1`). Then specify this when running the pipeline with `-r` (one hyphen) - eg. `-r 1.3.1`.
 
 This version number will be logged in reports when you run the pipeline, so that you'll know what you used when you look back in the future.
+
+### `--input`
+
+Use this to specify the location of your input FastQ files. For example:
+
+```bash
+--input 'path/to/data/sample_*_{1,2}.fastq'
+```
+
+Please note the following requirements:
+
+1. The path must be enclosed in quotes
+2. The path must have at least one `*` wildcard character
+3. When using the pipeline with paired end data, the path must use `{1,2}` notation to specify read pairs.
+
+If left unspecified, a default pattern is used: `data/*{1,2}.fastq.gz`
+
+### `--single_end`
+
+By default, the pipeline expects paired-end data. If you have single-end data, you need to specify `--single_end` on the command line when you launch the pipeline. A normal glob pattern, enclosed in quotation marks, can then be used for `--reads`. For example:
+
+```bash
+--single_end --reads '*.fastq'
+```
+
+It is not possible to run a mixture of single-end and paired-end files in one run.
+
+## Reference genomes
+
+The pipeline config files come bundled with paths to the illumina iGenomes reference index files. If running with docker or AWS, the configuration is set up to use the [AWS-iGenomes](https://ewels.github.io/AWS-iGenomes/) resource.
+
+### `--genome` (using iGenomes)
+
+* Human
+  * `--genome GRCh37`
+  * `--genome GRCh38`
+* Mouse
+  * `--genome GRCm38`
+* _Drosophila_
+  * `--genome BDGP6`
+* _S. cerevisiae_
+  * `--genome 'R64-1-1'`
+
+```nextflow
+params {
+  genomes {
+    'GRCh37' {
+      fasta   = '<path to the genome fasta file>' // Used if no index given
+    }
+    // Any number of additional genomes, key is used with --genome
+```
+
+### Supplying reference indices
+
+If you don't want to use the Illumina iGenomes references, you can supply your own reference genome.
+
+The minimum requirement is just a FASTA file - the pipeline will automatically generate the relevant reference index from this. You can use the command line option `--save_reference` to keep the generated references so that they can be added to your config and used again in the future. The bwa-meth workflow always needs a FASTA file, for methylation calling.
+
+### `--fasta`
+
+If you prefer, you can specify the full path to your reference genome when you run the pipeline:
+
+```bash
+# Single multifasta for genome
+--fasta /path/to/genome.fa
+
+# Bismark index directory
+--bismark_index /path/to/ref/BismarkIndex/
+
+# bwa-meth index filename base
+# where for example the index files are called:
+# /path/to/ref/genome.fa.bwameth.c2t.bwt
+--bwa_meth_index /path/to/ref/genome.fa
+
+# Genome Fasta index file
+--fasta_index /path/to/genome.fa.fai
+
+### `--igenomes_ignore`
+
+Do not load `igenomes.config` when running the pipeline. You may choose this option if you observe clashes between custom parameters and those supplied in `igenomes.config`.
+
+### `--save_reference`
+
+Supply this parameter to save any generated reference genome files to your results folder. These can then be used for future pipeline runs, reducing processing times.
+
+## Additional parameters
+
+### Adapter Trimming
+
+Bisulfite libraries often require additional base pairs to be removed from the ends of the reads before alignment. You can specify these custom trimming parameters as follows:
+
+* `--clip_r1 <NUMBER>`
+  * Instructs Trim Galore to remove bp from the 5' end of read 1 (or single-end reads).
+* `--clip_r2 <NUMBER>`
+  * Instructs Trim Galore to remove bp from the 5' end of read 2 (paired-end reads only).
+* `--three_prime_clip_r1 <NUMBER>`
+  * Instructs Trim Galore to remove bp from the 3' end of read 1 _AFTER_ adapter/quality trimming has been performed.
+* `--three_prime_clip_r2 <NUMBER>`
+  * Instructs Trim Galore to remove bp from the 3' end of read 2 _AFTER_ adapter/quality trimming has been performed.
+
+The pipeline also accepts a number of presets for common bisulfite library preparation methods:
+
+| Parameter       | 5' R1 Trim | 5' R2 Trim | 3' R1 Trim | 3' R2 Trim |
+|-----------------|------------|------------|------------|------------|
+| `--pbat`        | 6          | 9          | 6          | 9          |
+| `--single_cell` | 6          | 6          | 6          | 6          |
+| `--epignome`    | 8          | 8          | 8          | 8          |
+| `--accel`       | 10         | 15         | 10         | 10         |
+| `--zymo`        | 10         | 15         | 10         | 10         |
+| `--cegx`        | 6          | 6          | 2          | 2          |
+
+### `--rrbs`
+
+Specifying `--rrbs` will pass on the `--rrbs` parameter to TrimGalore! See the [TrimGalore! documentation](https://github.com/FelixKrueger/TrimGalore/blob/master/Docs/Trim_Galore_User_Guide.md#rrbs-specific-options-mspi-digested-material) to read more about the effects of this option.
+
+This parameter also makes the pipeline skip the deduplication step.
+
+### `--skip_trimming`
+
+Specifying `--skip_trimming` will skip the adapter trimming step. Use this if your input FastQ files have already been trimmed outside of the workflow.
+
+### `--skip_deduplication`
+
+By default, the pipeline includes a deduplication step after alignment. Use `--skip_deduplication` on the command line to skip this step. This is automatically set if using `--rrbs` for the workflow.
+
+### `--pbat`
+
+Using the `--pbat` parameter will affect the trimming (see above) and also set the `--pbat` flag when aligning with Bismark. It tells Bismark to align complementary strands (the opposite of `--directional`).
+
+### `--non_directional`
+
+By default, Bismark assumes that libraries are directional and does not align against complementary strands. If your library prep was not directional, use `--non_directional` to align against all four possible strands.
+
+Note that the `--single_cell` and `--zymo` parameters both set the `--non_directional` workflow flag automatically.
+
+### `--comprehensive`
+
+By default, the pipeline only produces data for cytosine methylation states in CpG context. Specifying `--comprehensive` makes the pipeline give results for all cytosine contexts. Note that for large genomes (e.g. Human), these can be massive files. This is only recommended for small genomes (especially those that don't exhibit strong CpG context methylation specificity).
+
+If specified, this flag instructs the Bismark methylation extractor to use the `--comprehensive` and `--merge_non_CpG` flags. This produces coverage files with information from about all strands and cytosine contexts merged into two files - one for CpG context and one for non-CpG context.
+
+If using the bwa-meth workflow, the flag makes MethylDackel report CHG and CHH contexts as well.
+
+### `--cytosine_report`
+
+By default, Bismark does not produce stranded calls. With this option the output considers all Cs on both forward and reverse strands and reports their position, strand, trinucleotide context and methylation state.
+
+### `--relax_mismatches` and `--num_mismatches`
+
+By default, Bismark is pretty strict about which alignments it accepts as valid. If you have good reason to believe that your reads will contain more mismatches than normal, these flags can be used to relax the stringency that Bismark uses when accepting alignments. This can greatly improve the number of aligned reads you get back, but may negatively impact the quality of your data.
+
+`--num_mismatches` is `0.2` by default in Bismark, or `0.6` if `--relax_mismatches` is specified. `0.6` will allow a penalty of `bp * -0.6` - for 100bp reads, this is `-60`. Mismatches cost `-6`, gap opening `-5` and gap extension `-2`. So, `-60` would allow 10 mismatches or ~ 8 x 1-2bp indels.
+
+### `--unmapped`
+
+Use the `--unmapped` flag to set the `--unmapped` flag with Bismark align and save the unmapped reads to FastQ files.
+
+### `--save_trimmed`
+
+By default, trimmed FastQ files will not be saved to the results directory. Specify this flag (or set to true in your config file) to copy these files to the results directory when complete.
+
+### `--save_align_intermeds`
+
+By default intermediate BAM files will not be saved. The final BAM files created after the deduplication step are always. Set to true to also copy out BAM files from the initial Bismark alignment step. If `--skip_deduplication` or `--rrbs` is specified then BAMs from the initial alignment will always be saved.
+
+### `--min_depth`
+
+Specify to specify a minimum read coverage for MethylDackel to report a methylation call.
+
+### `--meth_cutoff`
+
+Use this to specify a minimum read coverage to report a methylation call during Bismark's `bismark_methylation_extractor` step.
+
+### `--ignore_flags`
+
+Specify to run MethylDackel with the `--ignore_flags` flag to ignore SAM flags.
+
+### `--methyl_kit`
+
+Specify to run MethylDackel with the `--methyl_kit` flag to produce files suitable for use with the methylKit R package.
+
+### `--known_splices`
+
+Specify to run Bismark with the `--known-splicesite-infile` flag to run splice-aware alignment using HISAT2. A `.gtf` file has to be provided from which a list of known splicesites is created by the pipeline. (only works with `--aligner bismark_hisat`)
+
+### `--slamseq`
+
+Specify to run Bismark with the `--slam` flag to run bismark in [SLAM-seq mode](https://github.com/FelixKrueger/Bismark/blob/master/CHANGELOG.md#slam-seq-mode) (only works with `--aligner bismark_hisat`)
+
+### `--local_alignment`
+
+Specify to run Bismark with the `--local` flag to allow soft-clipping of reads. This should only be used with care in certain single-cell applications or PBAT libraries, which may produce chimeric read pairs. (See [Wu et al.](https://doi.org/10.1093/bioinformatics/btz125) (doesn't work with `--aligner bwameth`)
+
+### `--bismark_align_cpu_per_multicore`
+
+The pipeline makes use of the `--multicore` option for Bismark align. When using this option,
+Bismark uses a large number of CPUs for every `--multicore` specified. The pipeline
+calculates the number of `--multicore` based on the resources available to the task.
+It divides the available CPUs by 3, or by 5 if any of `--single_cell`, `--zymo` or `--non_directional`
+are specified. This is based on usage for a typical mouse genome.
+
+You may find when running the pipeline that Bismark is not using this many CPUs. To fine tune the
+usage and speed, you can specify an integer with `--bismark_align_cpu_per_multicore` and the pipeline
+will divide the available CPUs by this value instead.
+
+See the [bismark documentation](https://github.com/FelixKrueger/Bismark/tree/master/Docs#alignment)
+for more information.
+
+### `--bismark_align_mem_per_multicore`
+
+Exactly as above, but for memory. By default, the pipeline divides the available memory by `13.GB`,
+or `18.GB` if any of `--single_cell`, `--zymo` or `--non_directional` are specified.
+
+Note that the final `--multicore` value is based on the lowest limiting factor of both CPUs and memory.
 
 ## Core Nextflow arguments
 
@@ -156,264 +365,45 @@
   * A profile with a complete configuration for automated testing
   * Includes links to test data so needs no other parameters
 
-<<<<<<< HEAD
-### `--reads`
-
-Use this to specify the location of your input FastQ files. For example:
-
-```bash
---reads 'path/to/data/sample_*_{1,2}.fastq'
-```
-
-Please note the following requirements:
-
-1. The path must be enclosed in quotes
-2. The path must have at least one `*` wildcard character
-3. When using the pipeline with paired end data, the path must use `{1,2}` notation to specify read pairs.
-
-If left unspecified, a default pattern is used: `data/*{1,2}.fastq.gz`
-
-### `--single_end`
-
-By default, the pipeline expects paired-end data. If you have single-end data, you need to specify `--single_end` on the command line when you launch the pipeline. A normal glob pattern, enclosed in quotation marks, can then be used for `--reads`. For example:
-
-```bash
---single_end --reads '*.fastq'
-```
-
-It is not possible to run a mixture of single-end and paired-end files in one run.
-
-## Reference genomes
-
-The pipeline config files come bundled with paths to the illumina iGenomes reference index files. If running with docker or AWS, the configuration is set up to use the [AWS-iGenomes](https://ewels.github.io/AWS-iGenomes/) resource.
-
-### `--genome` (using iGenomes)
-=======
+### `-name`
+
+Name for the pipeline run. If not specified, Nextflow will automatically generate a random mnemonic.
+
+This is used in the MultiQC report (if not default) and in the summary HTML / e-mail (always).
+
 ### `-resume`
->>>>>>> 49abf6df
 
 Specify this when restarting a pipeline. Nextflow will used cached results from any pipeline steps where the inputs are the same, continuing from where it got to previously.
 
 You can also supply a run name to resume a specific run: `-resume [run-name]`. Use the `nextflow log` command to show previous run names.
 
-<<<<<<< HEAD
-* Human
-  * `--genome GRCh37`
-  * `--genome GRCh38`
-* Mouse
-  * `--genome GRCm38`
-* _Drosophila_
-  * `--genome BDGP6`
-* _S. cerevisiae_
-  * `--genome 'R64-1-1'`
-=======
 ### `-c`
->>>>>>> 49abf6df
-
-Specify the path to a specific config file (this is a core NextFlow command). See the [nf-core website documentation](https://nf-co.re/usage/configuration) for more information.
-
-#### Custom resource requests
+
+Specify the path to a specific config file (this is a core Nextflow command). See the [nf-core website documentation](https://nf-co.re/usage/configuration) for more information.
+
+## Job resources
+
+### Automatic resubmission
 
 Each step in the pipeline has a default set of requirements for number of CPUs, memory and time. For most of the steps in the pipeline, if the job exits with an error code of `143` (exceeded requested resources) it will automatically resubmit with higher requests (2 x original, then 3 x original). If it still fails after three times then the pipeline is stopped.
 
-<<<<<<< HEAD
-```nextflow
-params {
-  genomes {
-    'GRCh37' {
-      fasta   = '<path to the genome fasta file>' // Used if no index given
-    }
-    // Any number of additional genomes, key is used with --genome
-  }
-}
-```
-
-### Supplying reference indices
-
-If you don't want to use the Illumina iGenomes references, you can supply your own reference genome.
-
-The minimum requirement is just a FASTA file - the pipeline will automatically generate the relevant reference index from this. You can use the command line option `--save_reference` to keep the generated references so that they can be added to your config and used again in the future. The bwa-meth workflow always needs a FASTA file, for methylation calling.
-
-### `--fasta`
-
-If you prefer, you can specify the full path to your reference genome when you run the pipeline:
-
-```bash
-# Single multifasta for genome
---fasta /path/to/genome.fa
-
-# Bismark index directory
---bismark_index /path/to/ref/BismarkIndex/
-
-# bwa-meth index filename base
-# where for example the index files are called:
-# /path/to/ref/genome.fa.bwameth.c2t.bwt
---bwa_meth_index /path/to/ref/genome.fa
-
-# Genome Fasta index file
---fasta_index /path/to/genome.fa.fai
-```
-
-### `--igenomes_ignore`
-
-Do not load `igenomes.config` when running the pipeline. You may choose this option if you observe clashes between custom parameters and those supplied in `igenomes.config`.
-
-### `--save_reference`
-
-Supply this parameter to save any generated reference genome files to your results folder. These can then be used for future pipeline runs, reducing processing times.
-
-## Additional parameters
-
-### Adapter Trimming
-
-Bisulfite libraries often require additional base pairs to be removed from the ends of the reads before alignment. You can specify these custom trimming parameters as follows:
-
-* `--clip_r1 <NUMBER>`
-  * Instructs Trim Galore to remove bp from the 5' end of read 1 (or single-end reads).
-* `--clip_r2 <NUMBER>`
-  * Instructs Trim Galore to remove bp from the 5' end of read 2 (paired-end reads only).
-* `--three_prime_clip_r1 <NUMBER>`
-  * Instructs Trim Galore to remove bp from the 3' end of read 1 _AFTER_ adapter/quality trimming has been performed.
-* `--three_prime_clip_r2 <NUMBER>`
-  * Instructs Trim Galore to remove bp from the 3' end of read 2 _AFTER_ adapter/quality trimming has been performed.
-
-The pipeline also accepts a number of presets for common bisulfite library preparation methods:
-
-| Parameter       | 5' R1 Trim | 5' R2 Trim | 3' R1 Trim | 3' R2 Trim |
-|-----------------|------------|------------|------------|------------|
-| `--pbat`        | 6          | 9          | 6          | 9          |
-| `--single_cell` | 6          | 6          | 6          | 6          |
-| `--epignome`    | 8          | 8          | 8          | 8          |
-| `--accel`       | 10         | 15         | 10         | 10         |
-| `--zymo`        | 10         | 15         | 10         | 10         |
-| `--cegx`        | 6          | 6          | 2          | 2          |
-
-### `--rrbs`
-
-Specifying `--rrbs` will pass on the `--rrbs` parameter to TrimGalore! See the [TrimGalore! documentation](https://github.com/FelixKrueger/TrimGalore/blob/master/Docs/Trim_Galore_User_Guide.md#rrbs-specific-options-mspi-digested-material) to read more about the effects of this option.
-
-This parameter also makes the pipeline skip the deduplication step.
-
-### `--skip_trimming`
-
-Specifying `--skip_trimming` will skip the adapter trimming step. Use this if your input FastQ files have already been trimmed outside of the workflow.
-
-### `--skip_deduplication`
-
-By default, the pipeline includes a deduplication step after alignment. Use `--skip_deduplication` on the command line to skip this step. This is automatically set if using `--rrbs` for the workflow.
-
-### `--pbat`
-
-Using the `--pbat` parameter will affect the trimming (see above) and also set the `--pbat` flag when aligning with Bismark. It tells Bismark to align complementary strands (the opposite of `--directional`).
-
-### `--non_directional`
-
-By default, Bismark assumes that libraries are directional and does not align against complementary strands. If your library prep was not directional, use `--non_directional` to align against all four possible strands.
-
-Note that the `--single_cell` and `--zymo` parameters both set the `--non_directional` workflow flag automatically.
-
-### `--comprehensive`
-
-By default, the pipeline only produces data for cytosine methylation states in CpG context. Specifying `--comprehensive` makes the pipeline give results for all cytosine contexts. Note that for large genomes (e.g. Human), these can be massive files. This is only recommended for small genomes (especially those that don't exhibit strong CpG context methylation specificity).
-
-If specified, this flag instructs the Bismark methylation extractor to use the `--comprehensive` and `--merge_non_CpG` flags. This produces coverage files with information from about all strands and cytosine contexts merged into two files - one for CpG context and one for non-CpG context.
-
-If using the bwa-meth workflow, the flag makes MethylDackel report CHG and CHH contexts as well.
-
-### `--cytosine_report`
-
-By default, Bismark does not produce stranded calls. With this option the output considers all Cs on both forward and reverse strands and reports their position, strand, trinucleotide context and methylation state.
-
-### `--relax_mismatches` and `--num_mismatches`
-
-By default, Bismark is pretty strict about which alignments it accepts as valid. If you have good reason to believe that your reads will contain more mismatches than normal, these flags can be used to relax the stringency that Bismark uses when accepting alignments. This can greatly improve the number of aligned reads you get back, but may negatively impact the quality of your data.
-
-`--num_mismatches` is `0.2` by default in Bismark, or `0.6` if `--relax_mismatches` is specified. `0.6` will allow a penalty of `bp * -0.6` - for 100bp reads, this is `-60`. Mismatches cost `-6`, gap opening `-5` and gap extension `-2`. So, `-60` would allow 10 mismatches or ~ 8 x 1-2bp indels.
-
-### `--unmapped`
-
-Use the `--unmapped` flag to set the `--unmapped` flag with Bismark align and save the unmapped reads to FastQ files.
-
-### `--save_trimmed`
-
-By default, trimmed FastQ files will not be saved to the results directory. Specify this flag (or set to true in your config file) to copy these files to the results directory when complete.
-
-### `--save_align_intermeds`
-
-By default intermediate BAM files will not be saved. The final BAM files created after the deduplication step are always. Set to true to also copy out BAM files from the initial Bismark alignment step. If `--skip_deduplication` or `--rrbs` is specified then BAMs from the initial alignment will always be saved.
-
-### `--min_depth`
-
-Specify to specify a minimum read coverage for MethylDackel to report a methylation call.
-
-### `--meth_cutoff`
-
-Use this to specify a minimum read coverage to report a methylation call during Bismark's `bismark_methylation_extractor` step.
-
-### `--ignore_flags`
-
-Specify to run MethylDackel with the `--ignore_flags` flag to ignore SAM flags.
-
-### `--methyl_kit`
-
-Specify to run MethylDackel with the `--methyl_kit` flag to produce files suitable for use with the methylKit R package.
-
-### `--known_splices`
-
-Specify to run Bismark with the `--known-splicesite-infile` flag to run splice-aware alignment using HISAT2. A `.gtf` file has to be provided from which a list of known splicesites is created by the pipeline. (only works with `--aligner bismark_hisat`)
-
-### `--slamseq`
-
-Specify to run Bismark with the `--slam` flag to run bismark in [SLAM-seq mode](https://github.com/FelixKrueger/Bismark/blob/master/CHANGELOG.md#slam-seq-mode) (only works with `--aligner bismark_hisat`)
-
-### `--local_alignment`
-
-Specify to run Bismark with the `--local` flag to allow soft-clipping of reads. This should only be used with care in certain single-cell applications or PBAT libraries, which may produce chimeric read pairs. (See [Wu et al.](https://doi.org/10.1093/bioinformatics/btz125) (doesn't work with `--aligner bwameth`)
-
-### `--bismark_align_cpu_per_multicore`
-
-The pipeline makes use of the `--multicore` option for Bismark align. When using this option,
-Bismark uses a large number of CPUs for every `--multicore` specified. The pipeline
-calculates the number of `--multicore` based on the resources available to the task.
-It divides the available CPUs by 3, or by 5 if any of `--single_cell`, `--zymo` or `--non_directional`
-are specified. This is based on usage for a typical mouse genome.
-
-You may find when running the pipeline that Bismark is not using this many CPUs. To fine tune the
-usage and speed, you can specify an integer with `--bismark_align_cpu_per_multicore` and the pipeline
-will divide the available CPUs by this value instead.
-
-See the [bismark documentation](https://github.com/FelixKrueger/Bismark/tree/master/Docs#alignment)
-for more information.
-
-### `--bismark_align_mem_per_multicore`
-
-Exactly as above, but for memory. By default, the pipeline divides the available memory by `13.GB`,
-or `18.GB` if any of `--single_cell`, `--zymo` or `--non_directional` are specified.
-
-Note that the final `--multicore` value is based on the lowest limiting factor of both CPUs and memory.
-
-## Job resources
-
-### Automatic resubmission
+### Custom resource requests
+
+Wherever process-specific requirements are set in the pipeline, the default value can be changed by creating a custom config file. See the files hosted at [`nf-core/configs`](https://github.com/nf-core/configs/tree/master/conf) for examples.
 
 Each step in the pipeline has a default set of requirements for number of CPUs, memory and time. For most of the steps in the pipeline, if the job exits with an error code of `143` (exceeded requested resources) it will automatically resubmit with higher requests (2 x original, then 3 x original). If it still fails after three times then the pipeline is stopped.
 
-### Custom resource requests
-
-Wherever process-specific requirements are set in the pipeline, the default value can be changed by creating a custom config file. See the files hosted at [`nf-core/configs`](https://github.com/nf-core/configs/tree/master/conf) for examples.
-=======
-Whilst these default requirements will hopefully work for most people with most data, you may find that you want to customise the compute resources that the pipeline requests. You can do this by creating a custom config file. For example, to give the workflow process `star` 32GB of memory, you could use the following config:
+Whilst these default requirements will hopefully work for most people with most data, you may find that you want to customise the compute resources that the pipeline requests. You can do this by creating a custom config file. For example, to give the workflow process `bismark_align` 32GB of memory, you could use the following config:
 
 ```nextflow
 process {
-  withName: star {
+  withName: bismark_align {
     memory = 32.GB
   }
 }
 ```
 
 See the main [Nextflow documentation](https://www.nextflow.io/docs/latest/config.html) for more information.
->>>>>>> 49abf6df
 
 If you are likely to be running `nf-core` pipelines regularly it may be a good idea to request that your custom config file is uploaded to the `nf-core/configs` git repository. Before you do this please can you test that the config file works with your pipeline of choice using the `-c` parameter (see definition below). You can then create a pull request to the `nf-core/configs` repository with the addition of your config file, associated documentation file (see examples in [`nf-core/configs/docs`](https://github.com/nf-core/configs/tree/master/docs)), and amending [`nfcore_custom.config`](https://github.com/nf-core/configs/blob/master/nfcore_custom.config) to include your custom profile.
 
@@ -428,9 +418,6 @@
 Alternatively, you can use `screen` / `tmux` or similar tool to create a detached session which you can log back into at a later time.
 Some HPC setups also allow you to run nextflow within a cluster job submitted your job scheduler (from where it submits more jobs).
 
-#### Nextflow memory requirements
-
-<<<<<<< HEAD
 ## Other command line parameters
 
 ### `--outdir`
@@ -448,30 +435,6 @@
 ### `--max_multiqc_email_size`
 
 Threshold size for MultiQC report to be attached in notification email. If file generated by pipeline exceeds the threshold, it will not be attached (Default: 25MB).
-
-### `-name`
-
-Name for the pipeline run. If not specified, Nextflow will automatically generate a random mnemonic.
-
-This is used in the MultiQC report (if not default) and in the summary HTML / e-mail (always).
-
-**NB:** Single hyphen (core Nextflow option)
-
-### `-resume`
-
-Specify this when restarting a pipeline. Nextflow will used cached results from any pipeline steps where the inputs are the same, continuing from where it got to previously.
-
-You can also supply a run name to resume a specific run: `-resume [run-name]`. Use the `nextflow log` command to show previous run names.
-
-**NB:** Single hyphen (core Nextflow option)
-
-### `-c`
-
-Specify the path to a specific config file (this is a core NextFlow command).
-
-**NB:** Single hyphen (core Nextflow option)
-
-Note - you can use this to override pipeline defaults.
 
 ### `--custom_config_version`
 
@@ -536,12 +499,4 @@
 
 ### `--clusterOptions`
 
-UPPMAX profile only: Submit arbitrary SLURM options.
-=======
-In some cases, the Nextflow Java virtual machines can start to request a large amount of memory.
-We recommend adding the following line to your environment to limit this (typically in `~/.bashrc` or `~./bash_profile`):
-
-```bash
-NXF_OPTS='-Xms1g -Xmx4g'
-```
->>>>>>> 49abf6df
+UPPMAX profile only: Submit arbitrary SLURM options.