--- conflicted
+++ resolved
@@ -49,17 +49,13 @@
   plaintext_email = false
   monochrome_logs = false
   help = false
-<<<<<<< HEAD
   params.project = false
   params.clusterOptions = false
-  igenomes_base = "s3://ngi-igenomes/igenomes/"
-=======
   igenomes_base = 's3://ngi-igenomes/igenomes/'
->>>>>>> efa5c303
   tracedir = "${params.outdir}/pipeline_info"
   igenomes_ignore = false
   custom_config_version = 'master'
-  custom_config_base = "https://raw.githubusercontent.com/nf-core/configs/${params.custom_config_version}"
+  custom_config_base = 'https://raw.githubusercontent.com/nf-core/configs/${params.custom_config_version}'
   hostnames = false
   config_profile_description = false
   config_profile_contact = false
@@ -74,7 +70,7 @@
 
 // Container slug. Stable releases should specify release tag!
 // Developmental code should specify :dev
-process.container = 'nfcore/methylseq:1.4'
+process.container = 'nfcore/methylseq:dev'
 
 // Load base.config by default for all pipelines
 includeConfig 'conf/base.config'
@@ -87,7 +83,6 @@
 }
 
 profiles {
-<<<<<<< HEAD
   aws { includeConfig 'conf/aws.config' }
   conda { process.conda = "$baseDir/environment.yml" }
   debug { process.beforeScript = 'echo $HOSTNAME' }
@@ -102,21 +97,6 @@
   singularity {
       singularity.enabled = true
       singularity.autoMounts = true
-=======
-  conda { process.conda = "$baseDir/environment.yml" }
-  debug { process.beforeScript = 'echo $HOSTNAME' }
-  docker {
-    docker.enabled = true
-    // Avoid this error:
-    //   WARNING: Your kernel does not support swap limit capabilities or the cgroup is not mounted. Memory limited without swap.
-    // Testing this in nf-core after discussion here https://github.com/nf-core/tools/pull/351
-    // once this is established and works well, nextflow might implement this behavior as new default.
-    docker.runOptions = '-u \$(id -u):\$(id -g)'
-  }
-  singularity {
-    singularity.enabled = true
-    singularity.autoMounts = true
->>>>>>> efa5c303
   }
   test { includeConfig 'conf/test.config' }
 }
@@ -157,13 +137,8 @@
   homePage = 'https://github.com/nf-core/methylseq'
   description = 'Methylation (Bisulfite-Sequencing) Best Practice analysis pipeline, part of the nf-core community.'
   mainScript = 'main.nf'
-<<<<<<< HEAD
-  nextflowVersion = '>=19.04.0'
-  version = '1.4'
-=======
   nextflowVersion = '>=19.10.0'
-  version = '1.4.1'
->>>>>>> efa5c303
+  version = '1.4.1dev'
 }
 
 // Function to ensure that resource requirements don't go beyond
