--- conflicted
+++ resolved
@@ -12,15 +12,9 @@
 // Configurable variables
 params {
 
-<<<<<<< HEAD
   version = '1.1dev' // Pipeline version
-  nf_required_version = '0.27.6' // Minimum version of nextflow required
+  nf_required_version = '0.30.0' // Minimum version of nextflow required
   container = 'nfcore/methylseq:latest' // Container slug. Stable releases should specify release tag!!
-=======
-  version = '1.0' // Pipeline version
-  nf_required_version = '0.30.0' // Minimum version of nextflow required
-  container = 'nfcore/methylseq:1.0' // Container slug. Stable releases should specify release tag!!
->>>>>>> e28c3234
 
   // Pipeline options
   aligner = 'bismark'
