/*
~~~~~~~~~~~~~~~~~~~~~~~~~~~~~~~~~~~~~~~~~~~~~~~~~~~~~~~~~~~~~~~~~~~~~~~~~~~~~~~~~~~~~~~~
    nf-core/methylseq Nextflow config file
~~~~~~~~~~~~~~~~~~~~~~~~~~~~~~~~~~~~~~~~~~~~~~~~~~~~~~~~~~~~~~~~~~~~~~~~~~~~~~~~~~~~~~~~
    Default config options for all compute environments
----------------------------------------------------------------------------------------
*/

// Global default params, used in configs
params {

<<<<<<< HEAD
  // Input options
  input                      = null
  aligner                    = 'bismark'

  // References
  genome                     = false
  igenomes_base              = 's3://ngi-igenomes/igenomes'
  igenomes_ignore            = false

  // Trimming options
  skip_trimming              = false
  clip_r1                    = 0
  clip_r2                    = 0
  three_prime_clip_r1        = 0
  three_prime_clip_r2        = 0
  rrbs                       = false
  pbat                       = false
  single_cell                = false
  epignome                   = false
  accel                      = false
  zymo                       = false
  cegx                       = false
  em_seq                     = false

  // Workflow options
  skip_deduplication         = false
  comprehensive              = false
  cytosine_report            = false
  ignore_flags               = false
  meth_cutoff                = false
  methyl_kit                 = false
  min_depth                  = 0
  non_directional            = false
  known_splices              = false
  slamseq                    = false
  local_alignment            = false
  minins                     = false
  maxins                     = false
  unmapped                   = false
  relax_mismatches           = false
  num_mismatches             = 0.6
  // 0.6 will allow a penalty of bp * -0.6
  // For 100bp reads, this is -60. Mismatches cost -6, gap opening -5 and gap extension -2
  // So -60 would allow 10 mismatches or ~ 8 x 1-2bp indels
  // Bismark default is 0.2 (L,0,-0.2), Bowtie2 default is 0.6 (L,0,-0.6)
  bismark_align_cpu_per_multicore = null
  bismark_align_mem_per_multicore = null

  // MultiQC options
  skip_multiqc               = false
  multiqc_config             = false
  multiqc_title              = false
  max_multiqc_email_size     = 25.MB

  // Boilerplate options
  outdir                     = './results'
  tracedir                   = "${params.outdir}/pipeline_info"
  publish_dir_mode           = 'copy'
  save_reference             = false
  save_align_intermeds       = false
  save_trimmed               = false
  email                      = false
  email_on_fail              = false
  plaintext_email            = false
  monochrome_logs            = false
  help                       = false
  validate_params            = true
  show_hidden_params         = false
  schema_ignore_params       = 'genomes,modules'
  enable_conda               = false
  singularity_pull_docker_container = false

  // Config options
  custom_config_version      = 'master'
  custom_config_base         = "https://raw.githubusercontent.com/nf-core/configs/${params.custom_config_version}"
  hostnames                  = false
  config_profile_name        = null
  config_profile_description = false
  config_profile_contact     = false
  config_profile_url         = false

  // Max resource options
  // Defaults only, expecting to be overwritten
  max_memory                 = 128.GB
  max_cpus                   = 16
  max_time                   = 240.h
=======
    // TODO nf-core: Specify your pipeline's command line flags
    // Input options
    input                      = null
>>>>>>> 829c0d6e

    // References
    genome                     = null
    igenomes_base              = 's3://ngi-igenomes/igenomes'
    igenomes_ignore            = false

    // MultiQC options
    multiqc_config             = null
    multiqc_title              = null
    max_multiqc_email_size     = '25.MB'

    // Boilerplate options
    outdir                     = null
    tracedir                   = "${params.outdir}/pipeline_info"
    publish_dir_mode           = 'copy'
    email                      = null
    email_on_fail              = null
    plaintext_email            = false
    monochrome_logs            = false
    help                       = false
    validate_params            = true
    show_hidden_params         = false
    schema_ignore_params       = 'genomes'
    enable_conda               = false

<<<<<<< HEAD
=======
    // Config options
    custom_config_version      = 'master'
    custom_config_base         = "https://raw.githubusercontent.com/nf-core/configs/${params.custom_config_version}"
    config_profile_description = null
    config_profile_contact     = null
    config_profile_url         = null
    config_profile_name        = null

    // Max resource options
    // Defaults only, expecting to be overwritten
    max_memory                 = '128.GB'
    max_cpus                   = 16
    max_time                   = '240.h'

}

>>>>>>> 829c0d6e
// Load base.config by default for all pipelines
includeConfig 'conf/base.config'

// Load modules.config for DSL2 module specific options
includeConfig 'conf/modules.config'

// Load nf-core custom profiles from different Institutions
try {
    includeConfig "${params.custom_config_base}/nfcore_custom.config"
} catch (Exception e) {
    System.err.println("WARNING: Could not load nf-core/config profiles: ${params.custom_config_base}/nfcore_custom.config")
}

<<<<<<< HEAD
// Load igenomes.config if required
if (!params.igenomes_ignore) {
  includeConfig 'conf/igenomes.config'
} else {
  params.genomes = [:]
}

profiles {
  debug { process.beforeScript = 'echo $HOSTNAME' }
  conda {
    params.enable_conda  = true
    docker.enabled       = false
    singularity.enabled  = false
    podman.enabled       = false
    shifter.enabled      = false
    charliecloud.enabled = false
  }
  docker {
    docker.enabled       = true
    singularity.enabled  = false
    podman.enabled       = false
    shifter.enabled      = false
    charliecloud.enabled = false
    // Avoid this error:
    //   WARNING: Your kernel does not support swap limit capabilities or the cgroup is not mounted. Memory limited without swap.
    // Testing this in nf-core after discussion here https://github.com/nf-core/tools/pull/351
    // once this is established and works well, nextflow might implement this behavior as new default.
    docker.runOptions = '-u \$(id -u):\$(id -g)'
  }
  singularity {
    singularity.enabled    = true
    singularity.autoMounts = true
    docker.enabled         = false
    podman.enabled         = false
    shifter.enabled        = false
    charliecloud.enabled   = false
  }
  podman {
    podman.enabled       = true
    singularity.enabled  = false
    docker.enabled       = false
    shifter.enabled      = false
    charliecloud.enabled = false
  }
  shifter {
    shifter.enabled      = true
    singularity.enabled  = false
    docker.enabled       = false
    podman.enabled       = false
    charliecloud.enabled = false
  }
  charliecloud {
    charliecloud.enabled = true
    singularity.enabled  = false
    docker.enabled       = false
    podman.enabled       = false
    shifter.enabled      = false
  }
  test        { includeConfig 'conf/test.config'        }
  test_paired { includeConfig 'conf/test_paired.config' }
  test_full   { includeConfig 'conf/test_full.config'    }
=======
// Load nf-core/methylseq custom profiles from different institutions.
// Warning: Uncomment only if a pipeline-specific instititutional config already exists on nf-core/configs!
// try {
//   includeConfig "${params.custom_config_base}/pipeline/methylseq.config"
// } catch (Exception e) {
//   System.err.println("WARNING: Could not load nf-core/config/methylseq profiles: ${params.custom_config_base}/pipeline/methylseq.config")
// }


profiles {
    debug { process.beforeScript = 'echo $HOSTNAME' }
    conda {
        params.enable_conda    = true
        docker.enabled         = false
        singularity.enabled    = false
        podman.enabled         = false
        shifter.enabled        = false
        charliecloud.enabled   = false
    }
    docker {
        docker.enabled         = true
        docker.userEmulation   = true
        singularity.enabled    = false
        podman.enabled         = false
        shifter.enabled        = false
        charliecloud.enabled   = false
    }
    singularity {
        singularity.enabled    = true
        singularity.autoMounts = true
        docker.enabled         = false
        podman.enabled         = false
        shifter.enabled        = false
        charliecloud.enabled   = false
    }
    podman {
        podman.enabled         = true
        docker.enabled         = false
        singularity.enabled    = false
        shifter.enabled        = false
        charliecloud.enabled   = false
    }
    shifter {
        shifter.enabled        = true
        docker.enabled         = false
        singularity.enabled    = false
        podman.enabled         = false
        charliecloud.enabled   = false
    }
    charliecloud {
        charliecloud.enabled   = true
        docker.enabled         = false
        singularity.enabled    = false
        podman.enabled         = false
        shifter.enabled        = false
    }
    test      { includeConfig 'conf/test.config'      }
    test_full { includeConfig 'conf/test_full.config' }
}

// Load igenomes.config if required
if (!params.igenomes_ignore) {
    includeConfig 'conf/igenomes.config'
} else {
    params.genomes = [:]
>>>>>>> 829c0d6e
}

// Export these variables to prevent local Python/R libraries from conflicting with those in the container
// The JULIA depot path has been adjusted to a fixed path `/usr/local/share/julia` that needs to be used for packages in the container.
// See https://apeltzer.github.io/post/03-julia-lang-nextflow/ for details on that. Once we have a common agreement on where to keep Julia packages, this is adjustable.

env {
<<<<<<< HEAD
  PYTHONNOUSERSITE = 1
  R_PROFILE_USER   = "/.Rprofile"
  R_ENVIRON_USER   = "/.Renviron"
=======
    PYTHONNOUSERSITE = 1
    R_PROFILE_USER   = "/.Rprofile"
    R_ENVIRON_USER   = "/.Renviron"
    JULIA_DEPOT_PATH = "/usr/local/share/julia"
>>>>>>> 829c0d6e
}

// Capture exit codes from upstream processes when piping
process.shell = ['/bin/bash', '-euo', 'pipefail']

def trace_timestamp = new java.util.Date().format( 'yyyy-MM-dd_HH-mm-ss')
timeline {
    enabled = true
    file    = "${params.tracedir}/execution_timeline_${trace_timestamp}.html"
}
report {
    enabled = true
    file    = "${params.tracedir}/execution_report_${trace_timestamp}.html"
}
trace {
    enabled = true
    file    = "${params.tracedir}/execution_trace_${trace_timestamp}.txt"
}
dag {
    enabled = true
    file    = "${params.tracedir}/pipeline_dag_${trace_timestamp}.svg"
}

manifest {
<<<<<<< HEAD
  name            = 'nf-core/methylseq'
  author          = 'Phil Ewels'
  homePage        = 'https://github.com/nf-core/methylseq'
  description     = 'Methylation (Bisulfite-Sequencing) Best Practice analysis pipeline, part of the nf-core community.'
  mainScript      = 'main.nf'
  nextflowVersion = '!>=21.03.0-edge'
  version         = '2.0dev'
=======
    name            = 'nf-core/methylseq'
    author          = 'Phil Ewels'
    homePage        = 'https://github.com/nf-core/methylseq'
    description     = 'Methylation (Bisulfite-Sequencing) Best Practice analysis pipeline, part of the nf-core community.'
    mainScript      = 'main.nf'
    nextflowVersion = '!>=21.10.3'
    version         = '2.0dev'
>>>>>>> 829c0d6e
}

// Load modules.config for DSL2 module specific options
includeConfig 'conf/modules.config'

// Function to ensure that resource requirements don't go beyond
// a maximum limit
def check_max(obj, type) {
    if (type == 'memory') {
        try {
            if (obj.compareTo(params.max_memory as nextflow.util.MemoryUnit) == 1)
                return params.max_memory as nextflow.util.MemoryUnit
            else
                return obj
        } catch (all) {
            println "   ### ERROR ###   Max memory '${params.max_memory}' is not valid! Using default value: $obj"
            return obj
        }
    } else if (type == 'time') {
        try {
            if (obj.compareTo(params.max_time as nextflow.util.Duration) == 1)
                return params.max_time as nextflow.util.Duration
            else
                return obj
        } catch (all) {
            println "   ### ERROR ###   Max time '${params.max_time}' is not valid! Using default value: $obj"
            return obj
        }
    } else if (type == 'cpus') {
        try {
            return Math.min( obj, params.max_cpus as int )
        } catch (all) {
            println "   ### ERROR ###   Max cpus '${params.max_cpus}' is not valid! Using default value: $obj"
            return obj
        }
    }
}<|MERGE_RESOLUTION|>--- conflicted
+++ resolved
@@ -9,113 +9,67 @@
 // Global default params, used in configs
 params {
 
-<<<<<<< HEAD
-  // Input options
-  input                      = null
-  aligner                    = 'bismark'
-
-  // References
-  genome                     = false
-  igenomes_base              = 's3://ngi-igenomes/igenomes'
-  igenomes_ignore            = false
-
-  // Trimming options
-  skip_trimming              = false
-  clip_r1                    = 0
-  clip_r2                    = 0
-  three_prime_clip_r1        = 0
-  three_prime_clip_r2        = 0
-  rrbs                       = false
-  pbat                       = false
-  single_cell                = false
-  epignome                   = false
-  accel                      = false
-  zymo                       = false
-  cegx                       = false
-  em_seq                     = false
-
-  // Workflow options
-  skip_deduplication         = false
-  comprehensive              = false
-  cytosine_report            = false
-  ignore_flags               = false
-  meth_cutoff                = false
-  methyl_kit                 = false
-  min_depth                  = 0
-  non_directional            = false
-  known_splices              = false
-  slamseq                    = false
-  local_alignment            = false
-  minins                     = false
-  maxins                     = false
-  unmapped                   = false
-  relax_mismatches           = false
-  num_mismatches             = 0.6
-  // 0.6 will allow a penalty of bp * -0.6
-  // For 100bp reads, this is -60. Mismatches cost -6, gap opening -5 and gap extension -2
-  // So -60 would allow 10 mismatches or ~ 8 x 1-2bp indels
-  // Bismark default is 0.2 (L,0,-0.2), Bowtie2 default is 0.6 (L,0,-0.6)
-  bismark_align_cpu_per_multicore = null
-  bismark_align_mem_per_multicore = null
-
-  // MultiQC options
-  skip_multiqc               = false
-  multiqc_config             = false
-  multiqc_title              = false
-  max_multiqc_email_size     = 25.MB
-
-  // Boilerplate options
-  outdir                     = './results'
-  tracedir                   = "${params.outdir}/pipeline_info"
-  publish_dir_mode           = 'copy'
-  save_reference             = false
-  save_align_intermeds       = false
-  save_trimmed               = false
-  email                      = false
-  email_on_fail              = false
-  plaintext_email            = false
-  monochrome_logs            = false
-  help                       = false
-  validate_params            = true
-  show_hidden_params         = false
-  schema_ignore_params       = 'genomes,modules'
-  enable_conda               = false
-  singularity_pull_docker_container = false
-
-  // Config options
-  custom_config_version      = 'master'
-  custom_config_base         = "https://raw.githubusercontent.com/nf-core/configs/${params.custom_config_version}"
-  hostnames                  = false
-  config_profile_name        = null
-  config_profile_description = false
-  config_profile_contact     = false
-  config_profile_url         = false
-
-  // Max resource options
-  // Defaults only, expecting to be overwritten
-  max_memory                 = 128.GB
-  max_cpus                   = 16
-  max_time                   = 240.h
-=======
-    // TODO nf-core: Specify your pipeline's command line flags
     // Input options
     input                      = null
->>>>>>> 829c0d6e
+    aligner                    = 'bismark'
 
     // References
     genome                     = null
     igenomes_base              = 's3://ngi-igenomes/igenomes'
     igenomes_ignore            = false
 
+    // Trimming options
+    skip_trimming              = false
+    clip_r1                    = 0
+    clip_r2                    = 0
+    three_prime_clip_r1        = 0
+    three_prime_clip_r2        = 0
+    rrbs                       = false
+    pbat                       = false
+    single_cell                = false
+    epignome                   = false
+    accel                      = false
+    zymo                       = false
+    cegx                       = false
+    em_seq                     = false
+
+    // Workflow options
+    skip_deduplication         = false
+    comprehensive              = false
+    cytosine_report            = false
+    ignore_flags               = false
+    meth_cutoff                = false
+    methyl_kit                 = false
+    min_depth                  = 0
+    non_directional            = false
+    known_splices              = false
+    slamseq                    = false
+    local_alignment            = false
+    minins                     = false
+    maxins                     = false
+    unmapped                   = false
+    relax_mismatches           = false
+    num_mismatches             = 0.6
+    // 0.6 will allow a penalty of bp * -0.6
+    // For 100bp reads, this is -60. Mismatches cost -6, gap opening -5 and gap extension -2
+    // So -60 would allow 10 mismatches or ~ 8 x 1-2bp indels
+    // Bismark default is 0.2 (L,0,-0.2), Bowtie2 default is 0.6 (L,0,-0.6)
+    bismark_align_cpu_per_multicore = null
+    bismark_align_mem_per_multicore = null
+
     // MultiQC options
+    skip_multiqc               = false
     multiqc_config             = null
     multiqc_title              = null
     max_multiqc_email_size     = '25.MB'
 
     // Boilerplate options
-    outdir                     = null
+    outdir                     = './results'
     tracedir                   = "${params.outdir}/pipeline_info"
     publish_dir_mode           = 'copy'
+    save_reference             = false
+    save_align_intermeds       = false
+    save_trimmed               = false
     email                      = null
     email_on_fail              = null
     plaintext_email            = false
@@ -126,8 +80,7 @@
     schema_ignore_params       = 'genomes'
     enable_conda               = false
 
-<<<<<<< HEAD
-=======
+
     // Config options
     custom_config_version      = 'master'
     custom_config_base         = "https://raw.githubusercontent.com/nf-core/configs/${params.custom_config_version}"
@@ -138,13 +91,12 @@
 
     // Max resource options
     // Defaults only, expecting to be overwritten
-    max_memory                 = '128.GB'
+    max_memory                 = 128.GB
     max_cpus                   = 16
-    max_time                   = '240.h'
-
-}
-
->>>>>>> 829c0d6e
+    max_time                   = 240.h
+
+}
+
 // Load base.config by default for all pipelines
 includeConfig 'conf/base.config'
 
@@ -158,69 +110,6 @@
     System.err.println("WARNING: Could not load nf-core/config profiles: ${params.custom_config_base}/nfcore_custom.config")
 }
 
-<<<<<<< HEAD
-// Load igenomes.config if required
-if (!params.igenomes_ignore) {
-  includeConfig 'conf/igenomes.config'
-} else {
-  params.genomes = [:]
-}
-
-profiles {
-  debug { process.beforeScript = 'echo $HOSTNAME' }
-  conda {
-    params.enable_conda  = true
-    docker.enabled       = false
-    singularity.enabled  = false
-    podman.enabled       = false
-    shifter.enabled      = false
-    charliecloud.enabled = false
-  }
-  docker {
-    docker.enabled       = true
-    singularity.enabled  = false
-    podman.enabled       = false
-    shifter.enabled      = false
-    charliecloud.enabled = false
-    // Avoid this error:
-    //   WARNING: Your kernel does not support swap limit capabilities or the cgroup is not mounted. Memory limited without swap.
-    // Testing this in nf-core after discussion here https://github.com/nf-core/tools/pull/351
-    // once this is established and works well, nextflow might implement this behavior as new default.
-    docker.runOptions = '-u \$(id -u):\$(id -g)'
-  }
-  singularity {
-    singularity.enabled    = true
-    singularity.autoMounts = true
-    docker.enabled         = false
-    podman.enabled         = false
-    shifter.enabled        = false
-    charliecloud.enabled   = false
-  }
-  podman {
-    podman.enabled       = true
-    singularity.enabled  = false
-    docker.enabled       = false
-    shifter.enabled      = false
-    charliecloud.enabled = false
-  }
-  shifter {
-    shifter.enabled      = true
-    singularity.enabled  = false
-    docker.enabled       = false
-    podman.enabled       = false
-    charliecloud.enabled = false
-  }
-  charliecloud {
-    charliecloud.enabled = true
-    singularity.enabled  = false
-    docker.enabled       = false
-    podman.enabled       = false
-    shifter.enabled      = false
-  }
-  test        { includeConfig 'conf/test.config'        }
-  test_paired { includeConfig 'conf/test_paired.config' }
-  test_full   { includeConfig 'conf/test_full.config'    }
-=======
 // Load nf-core/methylseq custom profiles from different institutions.
 // Warning: Uncomment only if a pipeline-specific instititutional config already exists on nf-core/configs!
 // try {
@@ -286,7 +175,6 @@
     includeConfig 'conf/igenomes.config'
 } else {
     params.genomes = [:]
->>>>>>> 829c0d6e
 }
 
 // Export these variables to prevent local Python/R libraries from conflicting with those in the container
@@ -294,16 +182,10 @@
 // See https://apeltzer.github.io/post/03-julia-lang-nextflow/ for details on that. Once we have a common agreement on where to keep Julia packages, this is adjustable.
 
 env {
-<<<<<<< HEAD
-  PYTHONNOUSERSITE = 1
-  R_PROFILE_USER   = "/.Rprofile"
-  R_ENVIRON_USER   = "/.Renviron"
-=======
     PYTHONNOUSERSITE = 1
     R_PROFILE_USER   = "/.Rprofile"
     R_ENVIRON_USER   = "/.Renviron"
     JULIA_DEPOT_PATH = "/usr/local/share/julia"
->>>>>>> 829c0d6e
 }
 
 // Capture exit codes from upstream processes when piping
@@ -328,15 +210,7 @@
 }
 
 manifest {
-<<<<<<< HEAD
-  name            = 'nf-core/methylseq'
-  author          = 'Phil Ewels'
-  homePage        = 'https://github.com/nf-core/methylseq'
-  description     = 'Methylation (Bisulfite-Sequencing) Best Practice analysis pipeline, part of the nf-core community.'
-  mainScript      = 'main.nf'
-  nextflowVersion = '!>=21.03.0-edge'
-  version         = '2.0dev'
-=======
+
     name            = 'nf-core/methylseq'
     author          = 'Phil Ewels'
     homePage        = 'https://github.com/nf-core/methylseq'
@@ -344,7 +218,7 @@
     mainScript      = 'main.nf'
     nextflowVersion = '!>=21.10.3'
     version         = '2.0dev'
->>>>>>> 829c0d6e
+
 }
 
 // Load modules.config for DSL2 module specific options
