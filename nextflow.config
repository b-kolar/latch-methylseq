--- conflicted
+++ resolved
@@ -9,9 +9,10 @@
 params {
 
   // Workflow flags
-<<<<<<< HEAD
+  genome = false
+  reads = "data/*_R{1,2}.fastq.gz"
+  single_end = false
   aligner = 'bismark'
-  genome = false
   bismark_index = params.genome ? params.genomes[ params.genome ].bismark ?: false : false
   bwa_meth_index = params.genome ? params.genomes[ params.genome ].bwa_meth ?: false : false
   fasta = params.genome ? params.genomes[ params.genome ].fasta ?: false : false
@@ -24,21 +25,13 @@
   skip_deduplication = false
   non_directional = false
   skip_trimming = false
-=======
-  // TODO nf-core: Specify your pipeline's command line flags
-  genome = false
-  reads = "data/*{1,2}.fastq.gz"
-  single_end = false
->>>>>>> 5bee322d
   outdir = './results'
-  reads = "data/*_R{1,2}.fastq.gz"
   save_align_intermeds = false
   known_splices = false
   slamseq = false
   local_alignment = false
   save_reference = false
   save_trimmed = false
-  single_end = false
   unmapped = false
   relax_mismatches = false
   num_mismatches = 0.6
@@ -51,10 +44,7 @@
   name = false
   multiqc_config = "$baseDir/assets/multiqc_config.yaml"
   email = false
-<<<<<<< HEAD
-=======
   email_on_fail = false
->>>>>>> 5bee322d
   max_multiqc_email_size = 25.MB
   plaintext_email = false
   monochrome_logs = false
@@ -104,11 +94,7 @@
 docker.runOptions = '-u \$(id -u):\$(id -g)'
 
 // Load igenomes.config if required
-<<<<<<< HEAD
-if(!params.igenomes_ignore){
-=======
 if (!params.igenomes_ignore) {
->>>>>>> 5bee322d
   includeConfig 'conf/igenomes.config'
 }
 
