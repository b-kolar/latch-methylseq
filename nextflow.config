--- conflicted
+++ resolved
@@ -14,7 +14,7 @@
 
   // References
   genome                     = false
-  igenomes_base              = 's3://ngi-igenomes/igenomes/'
+  igenomes_base              = 's3://ngi-igenomes/igenomes'
   igenomes_ignore            = false
 
   // Trimming options
@@ -63,7 +63,6 @@
   max_multiqc_email_size     = 25.MB
 
   // Boilerplate options
-<<<<<<< HEAD
   outdir                     = './results'
   tracedir                   = "${params.outdir}/pipeline_info"
   publish_dir_mode           = 'copy'
@@ -85,23 +84,7 @@
   custom_config_version      = 'master'
   custom_config_base         = "https://raw.githubusercontent.com/nf-core/configs/${params.custom_config_version}"
   hostnames                  = false
-  config_profile_name        = false
-=======
-  multiqc_config = false
-  email = false
-  email_on_fail = false
-  max_multiqc_email_size = 25.MB
-  plaintext_email = false
-  monochrome_logs = false
-  help = false
-  igenomes_base = 's3://ngi-igenomes/igenomes'
-  tracedir = "${params.outdir}/pipeline_info"
-  igenomes_ignore = false
-  custom_config_version = 'master'
-  custom_config_base = "https://raw.githubusercontent.com/nf-core/configs/${params.custom_config_version}"
-  hostnames = false
-  config_profile_name = null
->>>>>>> 740e91b6
+  config_profile_name        = null
   config_profile_description = false
   config_profile_contact     = false
   config_profile_url         = false
@@ -135,19 +118,8 @@
 }
 
 profiles {
-<<<<<<< HEAD
-=======
+  debug { process.beforeScript = 'echo $HOSTNAME' }
   conda {
-    docker.enabled = false
-    singularity.enabled = false
-    podman.enabled = false
-    shifter.enabled = false
-    charliecloud.enabled = false
-    process.conda = "$projectDir/environment.yml"
-  }
->>>>>>> 740e91b6
-  debug { process.beforeScript = 'echo $HOSTNAME' }
-  conda { 
     params.enable_conda  = true
     docker.enabled       = false
     singularity.enabled  = false
@@ -176,17 +148,10 @@
     charliecloud.enabled   = false
   }
   podman {
-<<<<<<< HEAD
     podman.enabled       = true
     singularity.enabled  = false
     docker.enabled       = false
     shifter.enabled      = false
-=======
-    singularity.enabled = false
-    docker.enabled = false
-    podman.enabled = true
-    shifter.enabled = false
->>>>>>> 740e91b6
     charliecloud.enabled = false
   }
   shifter {
@@ -203,13 +168,9 @@
     podman.enabled       = false
     shifter.enabled      = false
   }
-<<<<<<< HEAD
-  test      { includeConfig 'conf/test.config'      }
-=======
-  test { includeConfig 'conf/test.config' }
+  test        { includeConfig 'conf/test.config'        }
   test_paired { includeConfig 'conf/test_paired.config' }
->>>>>>> 740e91b6
-  test_full { includeConfig 'conf/test_full.config' }
+  test_full   { includeConfig 'conf/test_full.config'    }
 }
 
 // Export these variables to prevent local Python/R libraries from conflicting with those in the container
@@ -225,35 +186,19 @@
 def trace_timestamp = new java.util.Date().format( 'yyyy-MM-dd_HH-mm-ss')
 timeline {
   enabled = true
-<<<<<<< HEAD
-  file    = "${params.tracedir}/execution_timeline.html"
+  file = "${params.tracedir}/execution_timeline_${trace_timestamp}.html"
 }
 report {
   enabled = true
-  file    = "${params.tracedir}/execution_report.html"
+  file = "${params.tracedir}/execution_report_${trace_timestamp}.html"
 }
 trace {
   enabled = true
-  file    = "${params.tracedir}/execution_trace.txt"
+  file = "${params.tracedir}/execution_trace_${trace_timestamp}.txt"
 }
 dag {
   enabled = true
-  file    = "${params.tracedir}/pipeline_dag.svg"
-=======
-  file = "${params.tracedir}/execution_timeline_${trace_timestamp}.html"
-}
-report {
-  enabled = true
-  file = "${params.tracedir}/execution_report_${trace_timestamp}.html"
-}
-trace {
-  enabled = true
-  file = "${params.tracedir}/execution_trace_${trace_timestamp}.txt"
-}
-dag {
-  enabled = true
   file = "${params.tracedir}/pipeline_dag_${trace_timestamp}.svg"
->>>>>>> 740e91b6
 }
 
 manifest {
