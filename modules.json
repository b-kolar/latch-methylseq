{
    "name": "nf-core/methylseq",
    "homePage": "https://github.com/nf-core/methylseq",
    "repos": {
        "nf-core/modules": {
            "bismark/align": {
                "git_sha": "e745e167c1020928ef20ea1397b6b4d230681b4d"
            },
            "bismark/deduplicate": {
                "git_sha": "e745e167c1020928ef20ea1397b6b4d230681b4d"
            },
            "bismark/genomepreparation": {
                "git_sha": "e745e167c1020928ef20ea1397b6b4d230681b4d"
            },
            "bismark/methylationextractor": {
                "git_sha": "e745e167c1020928ef20ea1397b6b4d230681b4d"
            },
            "bismark/report": {
                "git_sha": "e745e167c1020928ef20ea1397b6b4d230681b4d"
            },
            "bismark/summary": {
                "git_sha": "e745e167c1020928ef20ea1397b6b4d230681b4d"
            },
            "bwameth/align": {
                "git_sha": "e745e167c1020928ef20ea1397b6b4d230681b4d"
            },
            "bwameth/index": {
                "git_sha": "e745e167c1020928ef20ea1397b6b4d230681b4d"
            },
            "custom/dumpsoftwareversions": {
                "git_sha": "e745e167c1020928ef20ea1397b6b4d230681b4d"
            },
            "fastqc": {
                "git_sha": "e745e167c1020928ef20ea1397b6b4d230681b4d"
<<<<<<< HEAD
            },
            "methyldackel/extract": {
                "git_sha": "e745e167c1020928ef20ea1397b6b4d230681b4d"
            },
            "methyldackel/mbias": {
                "git_sha": "e745e167c1020928ef20ea1397b6b4d230681b4d"
            },
            "multiqc": {
                "git_sha": "e745e167c1020928ef20ea1397b6b4d230681b4d"
            },
            "picard/markduplicates": {
                "git_sha": "e745e167c1020928ef20ea1397b6b4d230681b4d"
            },
            "preseq/lcextrap": {
                "git_sha": "e745e167c1020928ef20ea1397b6b4d230681b4d"
            },
            "qualimap/bamqc": {
                "git_sha": "e31f1ff3b1375b30db08637d8937e25cc046f3cc"
            },
            "qualimap/bamqccram": {
                "git_sha": "950700bcdc0e9a2b6883d40d2c51c6fc435cd714"
            },
            "samtools/faidx": {
                "git_sha": "1ad73f1b2abdea9398680d6d20014838135c9a35"
            },
            "samtools/flagstat": {
                "git_sha": "1ad73f1b2abdea9398680d6d20014838135c9a35"
            },
            "samtools/index": {
                "git_sha": "1ad73f1b2abdea9398680d6d20014838135c9a35"
            },
            "samtools/sort": {
                "git_sha": "1ad73f1b2abdea9398680d6d20014838135c9a35"
            },
            "samtools/stats": {
                "git_sha": "1ad73f1b2abdea9398680d6d20014838135c9a35"
            },
            "trimgalore": {
                "git_sha": "e745e167c1020928ef20ea1397b6b4d230681b4d"
=======
            },
            "multiqc": {
                "git_sha": "e745e167c1020928ef20ea1397b6b4d230681b4d"
>>>>>>> 8bae2114
            }
        }
    }
}<|MERGE_RESOLUTION|>--- conflicted
+++ resolved
@@ -32,7 +32,6 @@
             },
             "fastqc": {
                 "git_sha": "e745e167c1020928ef20ea1397b6b4d230681b4d"
-<<<<<<< HEAD
             },
             "methyldackel/extract": {
                 "git_sha": "e745e167c1020928ef20ea1397b6b4d230681b4d"
@@ -72,11 +71,6 @@
             },
             "trimgalore": {
                 "git_sha": "e745e167c1020928ef20ea1397b6b4d230681b4d"
-=======
-            },
-            "multiqc": {
-                "git_sha": "e745e167c1020928ef20ea1397b6b4d230681b4d"
->>>>>>> 8bae2114
             }
         }
     }
