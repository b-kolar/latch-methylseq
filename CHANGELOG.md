--- conflicted
+++ resolved
@@ -1,14 +1,10 @@
 # nf-core/methylseq
 
-<<<<<<< HEAD
-## v1.6dev - [date]
-=======
 ## v1.7dev
 
 _..nothing yet.._
 
 ## [v1.6](https://github.com/nf-core/methylseq/releases/tag/1.6) - 2021-03-26
->>>>>>> 6bba51f6
 
 **:warning: Breaking change!**
 
@@ -18,13 +14,9 @@
 
 ### Pipeline Updates
 
-<<<<<<< HEAD
-* Updated template to tools 1.12.1
-=======
 * Increased resources for `fastqc` process ([#143](https://github.com/nf-core/methylseq/issues/143))
 * Raised Nextflow version requirement to `20.07.1`
 * Updated template to nf-core/tools 1.13.3
->>>>>>> 6bba51f6
 * Renamed `--reads` to `--input`
 * Added new `--maxins` and `--minins` parameters to pass on to Bismark
 * New `--em_seq` preset
@@ -39,33 +31,19 @@
 
 ### Software updates
 
-<<<<<<< HEAD
-* Python base `3.7.3` > `3.8.5`
-* markdown `3.1.1` > `3.3.3`
-* pymdown-extensions `6.0` > `8.1.1`
-* pygments `2.6.1` > `2.7.4`
-* pigz `2.3.4` > `2.5`
-=======
 * Python base `3.7.3` > `3.8.8`
 * markdown `3.1.1` > `3.3.4`
 * pymdown-extensions `6.0` > `8.1.1`
 * pygments `2.6.1` > `2.8.1`
 * pigz `2.3.4` > `2.6`
 * samtools `1.9` > `1.11`
->>>>>>> 6bba51f6
 * TrimGalore! `0.6.5` > `0.6.6`
 * Bowtie2 `2.3.5` > `2.4.2`
 * Hisat2 `2.2.0` > `2.2.1`
 * Bismark `0.22.3` > `0.23.0`
-<<<<<<< HEAD
-* Picard `2.22.2` > `2.25.0`
-* MethylDackel `0.5.0` > `0.5.1`
-* MultiQC `1.8` > `1.9`
-=======
 * Picard `2.22.2` > `2.25.1`
 * MethylDackel `0.5.0` > `0.5.2`
 * MultiQC `1.8` > `1.10`
->>>>>>> 6bba51f6
 
 ## [v1.5](https://github.com/nf-core/methylseq/releases/tag/1.5) - 2020-04-09
 
