# nf-core/methylseq

<<<<<<< HEAD
### Pipeline Updates

### Bug fixes & refactoring

- 🐛 fix `ignore_r1` and `ignore_3prime_r1` variable expansion #359
=======
## Dev

### Bug fixes & refactoring

- 🛠 Copy methylKit-compatible files to publishDir [#357](https://github.com/nf-core/methylseq/pull/357)
>>>>>>> bc600974

## [v2.5.0](https://github.com/nf-core/methylseq/releases/tag/2.5.0) - 2023-10-18

### Pipeline Updates

- 🔄 Updated template to nf-core/tools v2.9
- 🔄 Updated template to nf-core/tools v2.10
- 🔧 Updated nf-core modules for FastQC, samtools sort, samtools flagstat
  - ❌ Removes problematic `-m` memory assignment for samtools sort [#81](https://github.com/nf-core/methylseq/issues/81)
- 🧾 Use `fromSamplesheet` from nf-validation [#341](https://github.com/nf-core/methylseq/pull/341)
- 🚀 Update Maintainers and add CODEOWNERS [#345](https://github.com/nf-core/methylseq/pull/345)
- ⚙️ Update schema to utilize exists and add more patterns [#342](https://github.com/nf-core/methylseq/pull/342)
- 📁 Support pipeline-specific configs [#343](https://github.com/nf-core/methylseq/pull/343)

### Bug fixes & refactoring

- 🛠️ Added publishing of coverage (`*cov.gz`) files for NOMe-seq filtered reads for `coverage2cytosine`
- 🛠️ Wrong display values for "zymo" and "em_seq" presets on help page [#335](https://github.com/nf-core/methylseq/pull/335)
- 📚 Use new Citation tools functions [#336](https://github.com/nf-core/methylseq/issues/336)

## [v2.4.0](https://github.com/nf-core/methylseq/releases/tag/2.4.0) - 2023-06-02

### Pipeline Updates

- Updated template to nf-core/tools v2.8
- Add `--bamqc_regions_file` parameter for targeted methylation sequencing data #302
- ✨ Add NF-TEST tests and snapshots for the pipeline test profile #310

### Bug fixes & refactoring

- 🛠️ update index file channels to explicit value channels #310
- 🐛 fix `params.test_data_base` in test and test_full configs #310
- 🤖 GitHub Actions CI - pull_request to `dev` tests with NXF_VER `latest-everything` #310
- 🤖 GitHub Actions CI - pull_request to `master` tests with NXF_VER `22.10.1` & `latest-everything` #310
- 🤖 GitHub Actions CI - `fail-fast` set to false #310
- 🐛 get to the bottom of index tests #278
- ✨ Support for Bismark methylation extraction `ignore` and `ignore_3prime` parameters when `ignore_r1` or `ignore_3prime_r1` are greater than 0. #322
- 🛠️ rename `ignore` -> `ignore_r1` and `ignore_3prime` -> `ignore_3prime_r1` params #322
- 🐛 fix `ignore_3prime_r2` param #299
- 🐛 removed unused directory #297

## [v2.3.0](https://github.com/nf-core/methylseq/releases/tag/2.3.0) - 2022-12-16

### Pipeline Updates

- ⚙️ Dramatically increase the default process time config requests for Bismark and bwa meth alignment
- ✨ Add a `tower.yml` file to enable Reports in Nextflow Tower
- 🤖 GitHub Actions CI - download the test data prior to running tests

### Bug fixes & refactoring

- 🧹 Refactor genome indices preparation into a separate workflow
- 🧹 Refactor subworkflow logic out of alignment subworkflows, for later sharing
- 🐛 Fix a bug with using a local genome reference FASTA file
- 🐛 Fix a bunch of problems in the CI tests using nf-test ([#279](https://github.com/nf-core/methylseq/pull/279))

## [v2.2.0](https://github.com/nf-core/methylseq/releases/tag/2.2.0) - 2022-11-29

### Pipeline Updates

- ✨ Updated the `bismark2summary` step so that it no longer stages the aligned BAM files into the working directory ([#268](https://github.com/nf-core/methylseq/pull/268))
  - Should be much faster / cheaper for running on the cloud.
- ✨ Added ability to merge FastQ files based on shared IDs in sample sheet ([#272](https://github.com/nf-core/methylseq/pull/272))

### Bug fixes & refactoring

- 🐛 Fixed typo in parameter handling for input reference indices ([#263](https://github.com/nf-core/methylseq/issues/263))
- 🧹 Removed orphaned `--bismark_align_cpu_per_multicore` and `--bismark_align_cpu_per_multicore` parameters.
  - Multi-core usage for Bismark alignment is now automatically set. If you would like to overwrite this, you can do so by setting `ext.args` for the process in a custom config.
- 🧹 Removed duplicate option `--coverage2cytosine` ([#273](https://github.com/nf-core/methylseq/issues/273))
  - Use the existing option `--cytosine_report` to launch the new `COVERAGE2CYTOSINE` process.
  - Removed option `--cytosine_report genome_index` from the Bismark methylation extractor.

## [v2.1.0](https://github.com/nf-core/methylseq/releases/tag/2.1.0) - 2022-11-10

### Pipeline Updates

- ✨ Added option to run the Bismark `coverage2cytosine` script using the `--coverage2cytosine` and `--nomeseq` parameters.
- 🐛 Fixed bad bug where trimming presets were not being applied ([#261](https://github.com/nf-core/methylseq/pull/261))

### Software Updates

- Update Bismark v0.23.0 to v0.24.0

## [v2.0.0](https://github.com/nf-core/methylseq/releases/tag/2.0.0) - 2022-11-09

### Pipeline Updates

Major pipeline rewrite to use DSL2 with shared [nf-core/modules](https://github.com/nf-core/modules).

> **Warning**: Breaking change! ⚠️

The pipeline now requires a sample sheet to be passed to the pipeline with `--input`:

| sample | fastq_1 | fastq_2 | genome |
| ------ | ------- | ------- | ------ |

See an example [here](https://github.com/nf-core/test-datasets/blob/methylseq/samplesheet.csv)

> **Note**: The `genome` column is not yet used but will give the ability to map to multiple genomes in a single run in a future release. See [#181](https://github.com/nf-core/methylseq/issues/181).

Supplying the reference geneome with `--genome` as before works as usual.

### Software Updates

Major updates in commands and software versions for nearly every tool.

Please treat this new version with a little more care than usual and let us know if you find any problems!

## [v1.6.1](https://github.com/nf-core/methylseq/releases/tag/1.6.1) - 2021-05-08

### Pipeline Updates

- Added new config profile to run minimal test paired-end dataset, with `-profile test_paired`. Added to the CI tests.

### Bug fixes

- Fixed silent bug in Bismark alignment command that had no effect on the output ([#210](https://github.com/nf-core/methylseq/issues/210))

### Software updates

- Picard `2.25.1` > `2.25.4`
- MultiQC `1.10` > `1.10.1`

## [v1.6](https://github.com/nf-core/methylseq/releases/tag/1.6) - 2021-03-26

**:warning: Breaking change!**

In line with a standardisation change across all of nf-core, we have changed the main parameter name for supplying files to the pipeline.
In this release, please use `--input` instead of `--reads`.
The parameter still works in the same way as before.

### Pipeline Updates

- Increased resources for `fastqc` process ([#143](https://github.com/nf-core/methylseq/issues/143))
- Raised Nextflow version requirement to `20.07.1`
- Updated template to nf-core/tools 1.13.3
- Renamed `--reads` to `--input`
- Added new `--maxins` and `--minins` parameters to pass on to Bismark
- New `--em_seq` preset
  - Sets `bismark_maxins = 1000`, `clip_r1 = 8`, `clip_r2 = 8`, `three_prime_clip_r1 = 8`, `three_prime_clip_r2 = 8`
- New `--publish_dir_mode` parameter to customise results folder behaviour
- Fix bug on AWS for `bismark_hisat` known splice file ([#177](https://github.com/nf-core/methylseq/issues/177))
- Moved parameter documentation into new `nextflow_schema.json` file
  - This improves web documentation and enables `nf-core launch` functionality. See <https://nf-co.re/launch?pipeline=methylseq>
- Added a `-profile test_full` config for running the pipeline with a full-size test dataset
  - See [the config file](https://github.com/nf-core/methylseq/blob/dev/conf/test_full.config) for details
  - This will be used for automated release tests on AWS, results browsable on the website

### Software updates

- Python base `3.7.3` > `3.8.8`
- markdown `3.1.1` > `3.3.4`
- pymdown-extensions `6.0` > `8.1.1`
- pygments `2.6.1` > `2.8.1`
- pigz `2.3.4` > `2.6`
- samtools `1.9` > `1.11`
- TrimGalore! `0.6.5` > `0.6.6`
- Bowtie2 `2.3.5` > `2.4.2`
- Hisat2 `2.2.0` > `2.2.1`
- Bismark `0.22.3` > `0.23.0`
- Picard `2.22.2` > `2.25.1`
- MethylDackel `0.5.0` > `0.5.2`
- MultiQC `1.8` > `1.10`

## [v1.5](https://github.com/nf-core/methylseq/releases/tag/1.5) - 2020-04-09

### New features

- Added multicore support for `TrimGalore!`
- Improved the multicore support for Bismark methXtract for more parallelisation ([#121](https://github.com/nf-core/methylseq/issues/121))
- Added `--cytosine_report` option to tell Bismark to give reports for all cytosines in the genome.
- Added options `--bismark_align_cpu_per_multicore` and `--bismark_align_cpu_per_multicore` to customise how Bismark align `--multicore` is decided ([#124](https://github.com/nf-core/methylseq/issues/124))
  The format is based on [Keep a Changelog](https://keepachangelog.com/en/1.0.0/)
  and this project adheres to [Semantic Versioning](https://semver.org/spec/v2.0.0.html).

### Software updates

- _New_: pigz `2.3.4`
- Python base `2.7` > `3.7.3`
- FastQC `0.11.8` > `0.11.9`
- TrimGalore! `0.6.4` > `0.6.5`
- HiSAT2 `2.1.0` > `2.2.0`
- Bismark `0.22.2` > `0.22.3`
- Qualimap `2.2.2c` > `2.2.2d`
- Picard `2.21.3` > `2.22.2`
- MethylDackel `0.4.0` > `0.5.0`
- MultiQC `1.7` > `1.8`

### Pipeline Updates

- Fixed bug where the iGenomes config was loaded after the references were set ([#121](https://github.com/nf-core/methylseq/issues/121))
- Removed awsbatch config profile because it is now served by [nf-core/configs](https://github.com/nf-core/configs)
- Tidied up the summary log messages when starting the pipeline
  - Fewer messages saying what you're _not_ doing, sanitised the order of some logs and removed a few things
- Slightly refactored the code for trimming parameters
- Updated template to tools 1.9

### Bug fixes

- Fixed error where MethylDackel would consume the Nextflow channels and not work with more than one sample [#140](https://github.com/nf-core/methylseq/issues/140)

## [v1.4](https://github.com/nf-core/methylseq/releases/tag/1.4) - 2019-11-19

### New features

- Changed all parameter names to `snake_case`
- Added `--local_alignment` option to run Bismark with the `--local` flag to allow soft-clipping of reads.
- Added support for bismark's [SLAM-seq mode](https://github.com/FelixKrueger/Bismark/blob/master/CHANGELOG.md#slam-seq-mode)
- Added support for running bismark with HISAT2 as an aligner option [#85](https://github.com/nf-core/methylseq/issues/85)
- Added support for centralized configuration profiles [nf-core/configs](https://github.com/nf-core/configs)
- Add `--meth_cutoff` parameter to change default for `bismark_methylation_extractor`
  - eg. use `--meth_cutoff 5` on the command line or `params.meth_cutoff = 5` to require 5 overlapping reads to call a methylation site.
- Added `--methyl_kit` option to run MethylDackel with the `--methylKit` flag, producing output suitable for the methylKit R package.

### Software updates

- _new dependency_: hisat2 `2.1.0`
- _new dependency_: r-markdown `1.1`
- TrimGalore! `0.5.0` > `0.6.4`
- Bismark `0.20.0` > `0.22.2`
- Bowtie2 `2.3.4.3` > `2.3.5`
- Picard `2.18.21` > `2.21.3`
- Qualimap `2.2.2b` > `2.2.2c`
- MethylDackel `0.3.0` > `0.4.0`

### Pipeline updates

- Keep memory in GB for samtools, to avoid problems with unit conversion ([#99](https://github.com/nf-core/methylseq/issues/99))
- Changed `params.container` for `process.container`
- Synchronised with version 1.7 of the nf-core/tools template

### Bug fixes

- Fixed a bug that caused conda dependencies to be resolved very slowly
- Allowed some spare memory in the samtools sort steps, avoiding crashes for some users ([#81](https://github.com/nf-core/methylseq/issues/81))

## [v1.3](https://github.com/nf-core/methylseq/releases/tag/1.3) - 2019-02-01

### New features

- Added [preseq](http://smithlabresearch.org/software/preseq/) analysis to calculate sample complexity.
  - This new step can help decide sufficient sequencing depth has been reached.

### Bug fixes

- Fixed new bug that meant pipeline only worked with one sample at a time [#66](https://github.com/nf-core/methylseq/issues/66)
  - Introduced in previous release. TrimGalore onwards would only process one sample.

## [v1.2](https://github.com/nf-core/methylseq/releases/tag/1.2) - 2019-01-02

### New features

- Trim 9bp from both ends of both reads for PBAT mode.
- Save `where_are_my_files.txt` to results directory to inform the user about missing intermediate files [#42](https://github.com/nf-core/methylseq/issues/42)

### Software updates

- Fastqc `0.11.7` > `0.11.8`
- Bowtie2 `2.3.4.2` > `2.3.4.3`
- Bismark `0.19.1` > `0.20.0`
- Qualimap `2.2.2a` > `2.2.2b`
- Picard `2.18.11` > `2.18.21`
- MultiQC `1.6` > `1.7`

### Bug fixes

- Fixed error when running the pipeline with `--unmapped`
  - Previously, could result in error `Error ~ No such variable: bismark_unmapped`
- Fixed error where single-sample reports could mix up log files [#48](https://github.com/nf-core/methylseq/issues/48)
- Fixed bug in MultiQC process that skipped results from some tools
- Supply available memory as argument to Picard MarkDuplicates

## [v1.1](https://github.com/nf-core/methylseq/releases/tag/1.1) - 2018-08-09

- Tests simplified - now work by simply using the `test` config profile
  - eg: `nextflow run nf-core/methylseq -profile test,docker`
  - Removed previous `run_test.sh` script and data
- New `Singularity` build script for direct compatibility with [singularity-hub](https://singularity-hub.org/)
- Minor improvements to the docs
- A number of boilerplate nf-core code updates
- Updated `process$name` nextflow syntax to avoid warnings in new versions of nextflow
- Updated software tools
  - `trim-galore` `v0.4.5` update to `0.5.0`
  - `samtools` `v1.8` update to `1.9`
  - `bowtie2` `v2.3.4.1` update to `2.3.4.2`
  - `multiqc` `v1.5` update to `1.6`
  - `picard` `v2.18.2` update to `2.18.11`
  - `bwameth` `v0.2.0` update to `0.2.2`

## [v1.0](https://github.com/nf-core/methylseq/releases/tag/1.0) - 2018-04-17

Version 1.0 marks the first release of this pipeline under the nf-core flag. It also marks a significant step up in the maturity of the workflow, with everything now in a single script and both aligner workflows fully supported.

- Renamed and moved [SciLifeLab/NGI-MethylSeq](https://github.com/SciLifeLab/NGI-MethylSeq/) to [nf-core/methylseq](https://github.com/nf-core/methylseq/)
- Merged bwa-meth and bismark pipeline scripts, now chosen with `--aligner` flag
- Refactored multi-core parameters for Bismark alignment and methylation extraction
- Rewrote most of the documentation
- Changed the Docker container to use Bioconda installations

---

Previous to these releases, this pipeline was called [SciLifeLab/NGI-MethylSeq](https://github.com/SciLifeLab/NGI-MethylSeq):

## v0.4dev

- Fixed MultiQC channel bug
- Integrated config for QBiC Tuebingen
- Numerous small container bugfixes
- Refactored how the config is loaded
- Fix for resource limit function, improved resource request defaults
- Fix for iGenomes base path in configs

## [v0.3.1](https://github.com/SciLifeLab/NGI-MethylSeq/releases/tag/0.3.1) - 2017-09-05

- Include base profile name and documentation about Singularity.
- Testing automated docker hub image tagging for releases.

## [v0.3](https://github.com/SciLifeLab/NGI-MethylSeq/releases/tag/0.3) - 2017-09-01

- Fix `--rrbs` mode ([#24](https://github.com/SciLifeLab/NGI-MethylSeq/issues/24))
- Fixed fairly major bug where only a single sample would run past alignment
- Merged test scripts and rewrote to use command line flags / new travis script.
- Refactored software version collection code to be more resilient and cleaner / easier to maintain.
- Dropped support for environment modules and added support for use of Singularity on UPPMAX

## [v0.2](https://github.com/SciLifeLab/NGI-MethylSeq/releases/tag/0.2) - 2017-07-17

First (semi-) stable release of the new NGI-MethylSeq pipeline, as we head towards deployment in production.<|MERGE_RESOLUTION|>--- conflicted
+++ resolved
@@ -1,18 +1,11 @@
 # nf-core/methylseq
 
-<<<<<<< HEAD
-### Pipeline Updates
-
-### Bug fixes & refactoring
-
-- 🐛 fix `ignore_r1` and `ignore_3prime_r1` variable expansion #359
-=======
 ## Dev
 
 ### Bug fixes & refactoring
 
 - 🛠 Copy methylKit-compatible files to publishDir [#357](https://github.com/nf-core/methylseq/pull/357)
->>>>>>> bc600974
+- 🐛 fix `ignore_r1` and `ignore_3prime_r1` variable expansion [#359](https://github.com/nf-core/methylseq/pull/359)
 
 ## [v2.5.0](https://github.com/nf-core/methylseq/releases/tag/2.5.0) - 2023-10-18
 
