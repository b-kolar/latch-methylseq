# nf-core/methylseq

<<<<<<< HEAD
The format is based on [Keep a Changelog](http://keepachangelog.com/en/1.0.0/)
and this project adheres to [Semantic Versioning](http://semver.org/spec/v2.0.0.html).

## [v1.4.1](https://github.com/nf-core/methylseq/releases/tag/1.4.1) - 2019-03-25

### Added

* Updated template to tools 1.9
=======
## [v1.4.1](https://github.com/nf-core/methylseq/releases/tag/1.4.1) - 2019-12-11

### New features

* Added multicore support for `TrimGalore!`
* Improved the multicore support for Bismark methXtract for more parallelisation ([#121](https://github.com/nf-core/methylseq/issues/121))
* Added `--cytosine_report` option to tell Bismark to give reports for all cytosines in the genome.
* Added options `--bismark_align_cpu_per_multicore` and `--bismark_align_cpu_per_multicore` to customise how Bismark align `--multicore` is decided ([#124](https://github.com/nf-core/methylseq/issues/124))

### Software updates

* _new dependency_: pigz `2.3.4`
* Python base `2.7` > `3.7.3`
* TrimGalore! `0.6.4` > `0.6.5`
* Bismark `0.22.2` > `0.22.3`
* Qualimap `2.2.2c` > `2.2.2d`
* Picard `2.21.3` > `2.21.4`
* MultiQC `1.7` > `1.8`

### Pipeline Updates

* Fixed bug where the iGenomes config was loaded after the references were set ([#121](https://github.com/nf-core/methylseq/issues/121))
* Removed awsbatch config profile because it is now served by [nf-core/configs](https://github.com/nf-core/configs)
* Tidied up the summary log messages when starting the pipeline
  * Fewer messages saying what you're _not_ doing, sanitised the order of some logs and removed a few things
* Slightly refactored the code for trimming parameters
>>>>>>> fcd4a95f

## [v1.4](https://github.com/nf-core/methylseq/releases/tag/1.4) - 2019-11-19

### New features

* Changed all parameter names to `snake_case`
* Added `--local_alignment` option to run Bismark with the `--local` flag to allow soft-clipping of reads.
* Added support for bismark's [SLAM-seq mode](https://github.com/FelixKrueger/Bismark/blob/master/CHANGELOG.md#slam-seq-mode)
* Added support for running bismark with HISAT2 as an aligner option [#85](https://github.com/nf-core/methylseq/issues/85)
* Added support for centralized configuration profiles [nf-core/configs](https://github.com/nf-core/configs)
* Add `--meth_cutoff` parameter to change default for `bismark_methylation_extractor`
  * eg. use `--meth_cutoff 5` on the command line or `params.meth_cutoff = 5` to require 5 overlapping reads to call a methylation site.
* Added `--methyl_kit` option to run MethylDackel with the `--methylKit` flag, producing output suitable for the methylKit R package.

### Software updates

* _new dependency_: hisat2 `2.1.0`
* _new dependency_: r-markdown `1.1`
* TrimGalore! `0.5.0` > `0.6.4`
* Bismark `0.20.0` > `0.22.2`
* Bowtie2 `2.3.4.3` > `2.3.5`
* Picard `2.18.21` > `2.21.3`
* Qualimap `2.2.2b` > `2.2.2c`
* MethylDackel `0.3.0` > `0.4.0`

### Pipeline updates

* Keep memory in GB for samtools, to avoid problems with unit conversion ([#99](https://github.com/nf-core/methylseq/issues/99))
* Changed `params.container` for `process.container`
* Synchronised with version 1.7 of the nf-core/tools template

### Bug fixes

* Fixed a bug that caused conda dependencies to be resolved very slowly
* Allowed some spare memory in the samtools sort steps, avoiding crashes for some users ([#81](https://github.com/nf-core/methylseq/issues/81))

## [v1.3](https://github.com/nf-core/methylseq/releases/tag/1.3) - 2019-02-01

### New features

* Added [preseq](http://smithlabresearch.org/software/preseq/) analysis to calculate sample complexity.
  * This new step can help decide sufficient sequencing depth has been reached.

### Bug fixes

* Fixed new bug that meant pipeline only worked with one sample at a time [#66](https://github.com/nf-core/methylseq/issues/66)
  * Introduced in previous release. TrimGalore onwards would only process one sample.

## [v1.2](https://github.com/nf-core/methylseq/releases/tag/1.2) - 2019-01-02

### New features

* Trim 9bp from both ends of both reads for PBAT mode.
* Save `where_are_my_files.txt` to results directory to inform the user about missing intermediate files [#42](https://github.com/nf-core/methylseq/issues/42)

### Software updates

* Fastqc `0.11.7` > `0.11.8`
* Bowtie2 `2.3.4.2` > `2.3.4.3`
* Bismark `0.19.1` > `0.20.0`
* Qualimap `2.2.2a` > `2.2.2b`
* Picard `2.18.11` > `2.18.21`
* MultiQC `1.6` > `1.7`

### Bug fixes

* Fixed error when running the pipeline with `--unmapped`
  * Previously, could result in error `Error ~ No such variable: bismark_unmapped`
* Fixed error where single-sample reports could mix up log files [#48](https://github.com/nf-core/methylseq/issues/48)
* Fixed bug in MultiQC process that skipped results from some tools
* Supply available memory as argument to Picard MarkDuplicates

## [v1.1](https://github.com/nf-core/methylseq/releases/tag/1.1) - 2018-08-09

* Tests simplified - now work by simply using the `test` config profile
  * eg: `nextflow run nf-core/methylseq -profile test,docker`
  * Removed previous `run_test.sh` script and data
* New `Singularity` build script for direct compatibility with [singularity-hub](https://singularity-hub.org/)
* Minor improvements to the docs
* A number of boilerplate nf-core code updates
* Updated `process$name` nextflow syntax to avoid warnings in new versions of nextflow
* Updated software tools
  * `trim-galore` `v0.4.5` update to `0.5.0`
  * `samtools` `v1.8` update to `1.9`
  * `bowtie2` `v2.3.4.1` update to `2.3.4.2`
  * `multiqc` `v1.5` update to `1.6`
  * `picard` `v2.18.2` update to `2.18.11`
  * `bwameth` `v0.2.0` update to `0.2.2`

## [v1.0](https://github.com/nf-core/methylseq/releases/tag/1.0) - 2018-04-17

Version 1.0 marks the first release of this pipeline under the nf-core flag. It also marks a significant step up in the maturity of the workflow, with everything now in a single script and both aligner workflows fully supported.

* Renamed and moved [SciLifeLab/NGI-MethylSeq](https://github.com/SciLifeLab/NGI-MethylSeq/) to [nf-core/methylseq](https://github.com/nf-core/methylseq/)
* Merged bwa-meth and bismark pipeline scripts, now chosen with `--aligner` flag
* Refactored multi-core parameters for Bismark alignment and methylation extraction
* Rewrote most of the documentation
* Changed the Docker container to use Bioconda installations

---

Previous to these releases, this pipeline was called [SciLifeLab/NGI-MethylSeq](https://github.com/SciLifeLab/NGI-MethylSeq):

## v0.4dev

* Fixed MultiQC channel bug
* Integrated config for QBiC Tuebingen
* Numerous small container bugfixes
* Refactored how the config is loaded
* Fix for resource limit function, improved resource request defaults
* Fix for iGenomes base path in configs

## [v0.3.1](https://github.com/SciLifeLab/NGI-MethylSeq/releases/tag/0.3.1) - 2017-09-05

* Include base profile name and documentation about Singularity.
* Testing automated docker hub image tagging for releases.

## [v0.3](https://github.com/SciLifeLab/NGI-MethylSeq/releases/tag/0.3) - 2017-09-01

* Fix `--rrbs` mode ([#24](https://github.com/SciLifeLab/NGI-MethylSeq/issues/24))
* Fixed fairly major bug where only a single sample would run past alignment
* Merged test scripts and rewrote to use command line flags / new travis script.
* Refactored software version collection code to be more resilient and cleaner / easier to maintain.
* Dropped support for environment modules and added support for use of Singularity on UPPMAX

## [v0.2](https://github.com/SciLifeLab/NGI-MethylSeq/releases/tag/0.2) - 2017-07-17

First (semi-) stable release of the new NGI-MethylSeq pipeline, as we head towards deployment in production.<|MERGE_RESOLUTION|>--- conflicted
+++ resolved
@@ -1,15 +1,5 @@
 # nf-core/methylseq
 
-<<<<<<< HEAD
-The format is based on [Keep a Changelog](http://keepachangelog.com/en/1.0.0/)
-and this project adheres to [Semantic Versioning](http://semver.org/spec/v2.0.0.html).
-
-## [v1.4.1](https://github.com/nf-core/methylseq/releases/tag/1.4.1) - 2019-03-25
-
-### Added
-
-* Updated template to tools 1.9
-=======
 ## [v1.4.1](https://github.com/nf-core/methylseq/releases/tag/1.4.1) - 2019-12-11
 
 ### New features
@@ -36,7 +26,7 @@
 * Tidied up the summary log messages when starting the pipeline
   * Fewer messages saying what you're _not_ doing, sanitised the order of some logs and removed a few things
 * Slightly refactored the code for trimming parameters
->>>>>>> fcd4a95f
+* Updated template to tools 1.9
 
 ## [v1.4](https://github.com/nf-core/methylseq/releases/tag/1.4) - 2019-11-19
 
