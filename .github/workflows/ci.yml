name: nf-core CI
# This workflow runs the pipeline with the minimal test dataset to check that it completes without any syntax errors
on:
  push:
    branches:
      - dev
  pull_request:
  release:
    types: [published]

jobs:
  test:
    name: Run workflow tests
    # Only run on push if this is the nf-core dev branch (merged PRs)
    if: ${{ github.event_name != 'push' || (github.event_name == 'push' && github.repository == 'nf-core/methylseq') }}
    runs-on: ubuntu-latest
    env:
      NXF_VER: ${{ matrix.nxf_ver }}
      NXF_ANSI_LOG: false
    strategy:
      matrix:
        # Nextflow versions: check pipeline minimum and current latest
        nxf_ver: ['19.10.0', '']
        aligner: ['bismark', 'bismark_hisat', 'bwameth']
        include:
          - aligner: 'bismark'
            ref_index: --bismark_index results/reference_genome/BismarkIndex/
          - aligner: 'bismark_hisat'
            ref_index: --bismark_index results/reference_genome/BismarkIndex/
          - aligner: 'bwameth'
            ref_index: --bwa_meth_index results/reference_genome/genome.fa
    steps:
      - name: Check out pipeline code
        uses: actions/checkout@v2

      - name: Check if Dockerfile or Conda environment changed
        uses: technote-space/get-diff-action@v1
        with:
          PREFIX_FILTER: |
            Dockerfile
            environment.yml

      - name: Build new docker image
        if: env.GIT_DIFF
        run: docker build --no-cache . -t nfcore/methylseq:dev

      - name: Pull docker image
        if: ${{ !env.GIT_DIFF }}
        run: |
          docker pull nfcore/methylseq:dev
          docker tag nfcore/methylseq:dev nfcore/methylseq:dev

      - name: Install Nextflow
        run: |
          wget -qO- get.nextflow.io | bash
          sudo mv nextflow /usr/local/bin/

      - name: Run pipeline with test data
        # TODO nf-core: You can customise CI pipeline run tests as required
        # For example: adding multiple test runs with different parameters
        # Remember that you can parallelise this by using strategy.matrix
        run: |
<<<<<<< HEAD
          nextflow run ${GITHUB_WORKSPACE} -profile test,docker --aligner ${{matrix.aligner}} --save_reference
          nextflow run ${GITHUB_WORKSPACE} -profile test,docker --aligner ${{matrix.aligner}} ${{matrix.ref_index}}
          nextflow run ${GITHUB_WORKSPACE} -profile test,docker --aligner ${{matrix.aligner}} --skip_trimming --rrbs
=======
          nextflow run ${GITHUB_WORKSPACE} -profile test,docker
>>>>>>> 49abf6df
<|MERGE_RESOLUTION|>--- conflicted
+++ resolved
@@ -56,14 +56,7 @@
           sudo mv nextflow /usr/local/bin/
 
       - name: Run pipeline with test data
-        # TODO nf-core: You can customise CI pipeline run tests as required
-        # For example: adding multiple test runs with different parameters
-        # Remember that you can parallelise this by using strategy.matrix
         run: |
-<<<<<<< HEAD
           nextflow run ${GITHUB_WORKSPACE} -profile test,docker --aligner ${{matrix.aligner}} --save_reference
           nextflow run ${GITHUB_WORKSPACE} -profile test,docker --aligner ${{matrix.aligner}} ${{matrix.ref_index}}
-          nextflow run ${GITHUB_WORKSPACE} -profile test,docker --aligner ${{matrix.aligner}} --skip_trimming --rrbs
-=======
-          nextflow run ${GITHUB_WORKSPACE} -profile test,docker
->>>>>>> 49abf6df
+          nextflow run ${GITHUB_WORKSPACE} -profile test,docker --aligner ${{matrix.aligner}} --skip_trimming --rrbs