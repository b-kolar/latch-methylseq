name: nf-core AWS test
# This workflow is triggered on push to the master branch.
# It can be additionally triggered manually with GitHub actions workflow dispatch.
# It runs the -profile 'test' on AWS batch.

on:
  workflow_dispatch:


env:
  AWS_ACCESS_KEY_ID: ${{ secrets.AWS_ACCESS_KEY_ID }}
  AWS_SECRET_ACCESS_KEY: ${{ secrets.AWS_SECRET_ACCESS_KEY }}
  TOWER_ACCESS_TOKEN: ${{ secrets.AWS_TOWER_TOKEN }}
  AWS_JOB_DEFINITION: ${{ secrets.AWS_JOB_DEFINITION }}
  AWS_JOB_QUEUE: ${{ secrets.AWS_JOB_QUEUE }}
  AWS_S3_BUCKET: ${{ secrets.AWS_S3_BUCKET }}


jobs:
  run-awstest:
    name: Run AWS tests
    if: github.repository == 'nf-core/methylseq'
    runs-on: ubuntu-latest
    strategy:
      matrix:
        aligner: ["bismark", "bismark_hisat", "bwameth"]
        include:
          - aligner: "bismark"
            ref_index: --bismark_index results/reference_genome/BismarkIndex/
          - aligner: "bismark_hisat"
            ref_index: --bismark_index results/reference_genome/BismarkIndex/
          - aligner: "bwameth"
            ref_index: --bwa_meth_index results/reference_genome/genome.fa
    steps:
      - name: Setup Miniconda
        uses: conda-incubator/setup-miniconda@v2
        with:
          auto-update-conda: true
          python-version: 3.7
      - name: Install awscli
        run: conda install -c conda-forge awscli
      - name: Start AWS batch job
<<<<<<< HEAD
        env:
          AWS_ACCESS_KEY_ID: ${{ secrets.AWS_ACCESS_KEY_ID }}
          AWS_SECRET_ACCESS_KEY: ${{ secrets.AWS_SECRET_ACCESS_KEY }}
          TOWER_ACCESS_TOKEN: ${{ secrets.AWS_TOWER_TOKEN }}
          AWS_JOB_DEFINITION: ${{ secrets.AWS_JOB_DEFINITION }}
          AWS_JOB_QUEUE: ${{ secrets.AWS_JOB_QUEUE }}
          AWS_S3_BUCKET: ${{ secrets.AWS_S3_BUCKET }}
=======
        # TODO nf-core: You can customise CI pipeline run tests as required
        # For example: adding multiple test runs with different parameters
        # Remember that you can parallelise this by using strategy.matrix
>>>>>>> 99c3768c
        run: |
          aws batch submit-job \
          --region eu-west-1 \
          --job-name nf-core-methylseq \
          --job-queue $AWS_JOB_QUEUE \
          --job-definition $AWS_JOB_DEFINITION \
          --container-overrides '{"command": ["nf-core/methylseq", "-r '"${GITHUB_SHA}"' -profile test --aligner '"${{matrix.aligner}}"' --outdir s3://'"${AWS_S3_BUCKET}"'/methylseq/results-'"${GITHUB_SHA}"'/'"${{matrix.aligner}}"/' -w s3://'"${AWS_S3_BUCKET}"'/methylseq/work-'"${GITHUB_SHA}"'/'"${{matrix.aligner}}" -with-tower"], "environment": [{"name": "TOWER_ACCESS_TOKEN", "value": "'"$TOWER_ACCESS_TOKEN"'"}]}'<|MERGE_RESOLUTION|>--- conflicted
+++ resolved
@@ -40,7 +40,6 @@
       - name: Install awscli
         run: conda install -c conda-forge awscli
       - name: Start AWS batch job
-<<<<<<< HEAD
         env:
           AWS_ACCESS_KEY_ID: ${{ secrets.AWS_ACCESS_KEY_ID }}
           AWS_SECRET_ACCESS_KEY: ${{ secrets.AWS_SECRET_ACCESS_KEY }}
@@ -48,11 +47,6 @@
           AWS_JOB_DEFINITION: ${{ secrets.AWS_JOB_DEFINITION }}
           AWS_JOB_QUEUE: ${{ secrets.AWS_JOB_QUEUE }}
           AWS_S3_BUCKET: ${{ secrets.AWS_S3_BUCKET }}
-=======
-        # TODO nf-core: You can customise CI pipeline run tests as required
-        # For example: adding multiple test runs with different parameters
-        # Remember that you can parallelise this by using strategy.matrix
->>>>>>> 99c3768c
         run: |
           aws batch submit-job \
           --region eu-west-1 \
