/*
 * -------------------------------------------------
 *  Nextflow config file for iGenomes paths
 * -------------------------------------------------
 * Defines reference genomes, using iGenome paths
 * Can be used by any config that customises the base
 * path using $params.igenomes_base / --igenomes_base
 */

params {
<<<<<<< HEAD
   // illumina iGenomes reference file paths
  genomes {
    'GRCh37' {
      bismark = "${params.igenomes_base}/Homo_sapiens/Ensembl/GRCh37/Sequence/BismarkIndex"
      fasta   = "${params.igenomes_base}/Homo_sapiens/Ensembl/GRCh37/Sequence/WholeGenomeFasta"
    }
    'GRCm38' {
      bismark = "${params.igenomes_base}/Mus_musculus/Ensembl/GRCm38/Sequence/BismarkIndex"
      fasta   = "${params.igenomes_base}/Mus_musculus/Ensembl/GRCm38/Sequence/WholeGenomeFasta"
    }
    'TAIR10' {
      bismark = "${params.igenomes_base}/Arabidopsis_thaliana/Ensembl/TAIR10/Sequence/BismarkIndex"
      fasta   = "${params.igenomes_base}/Arabidopsis_thaliana/Ensembl/TAIR10/Sequence/WholeGenomeFasta"
    }
    'EB2' {
      bismark = "${params.igenomes_base}/Bacillus_subtilis_168/Ensembl/EB2/Sequence/BismarkIndex"
      fasta   = "${params.igenomes_base}/Bacillus_subtilis_168/Ensembl/EB2/Sequence/WholeGenomeFasta"
    }
    'UMD3.1' {
      bismark = "${params.igenomes_base}/Bos_taurus/Ensembl/UMD3.1/Sequence/BismarkIndex"
      fasta   = "${params.igenomes_base}/Bos_taurus/Ensembl/UMD3.1/Sequence/WholeGenomeFasta"
    }
    'WBcel235' {
      bismark = "${params.igenomes_base}/Caenorhabditis_elegans/Ensembl/WBcel235/Sequence/BismarkIndex"
      fasta   = "${params.igenomes_base}/Caenorhabditis_elegans/Ensembl/WBcel235/Sequence/WholeGenomeFasta"
    }
    'CanFam3.1' {
      bismark = "${params.igenomes_base}/Canis_familiaris/Ensembl/CanFam3.1/Sequence/BismarkIndex"
      fasta   = "${params.igenomes_base}/Canis_familiaris/Ensembl/CanFam3.1/Sequence/WholeGenomeFasta"
    }
    'GRCz10' {
      bismark = "${params.igenomes_base}/Danio_rerio/Ensembl/GRCz10/Sequence/BismarkIndex"
      fasta   = "${params.igenomes_base}/Danio_rerio/Ensembl/GRCz10/Sequence/WholeGenomeFasta"
    }
    'BDGP6' {
      bismark = "${params.igenomes_base}/Drosophila_melanogaster/Ensembl/BDGP6/Sequence/BismarkIndex"
      fasta   = "${params.igenomes_base}/Drosophila_melanogaster/Ensembl/BDGP6/Sequence/WholeGenomeFasta"
    }
    'EquCab2' {
      bismark = "${params.igenomes_base}/Equus_caballus/Ensembl/EquCab2/Sequence/BismarkIndex"
      fasta   = "${params.igenomes_base}/Equus_caballus/Ensembl/EquCab2/Sequence/WholeGenomeFasta"
    }
    'EB1' {
      bismark = "${params.igenomes_base}/Escherichia_coli_K_12_DH10B/Ensembl/EB1/Sequence/BismarkIndex"
      fasta   = "${params.igenomes_base}/Escherichia_coli_K_12_DH10B/Ensembl/EB1/Sequence/WholeGenomeFasta"
    }
    'Galgal4' {
      bismark = "${params.igenomes_base}/Gallus_gallus/Ensembl/Galgal4/Sequence/BismarkIndex"
      fasta   = "${params.igenomes_base}/Gallus_gallus/Ensembl/Galgal4/Sequence/WholeGenomeFasta"
    }
    'Gm01' {
      bismark = "${params.igenomes_base}/Glycine_max/Ensembl/Gm01/Sequence/BismarkIndex"
      fasta   = "${params.igenomes_base}/Glycine_max/Ensembl/Gm01/Sequence/WholeGenomeFasta"
    }
    'Mmul_1' {
      bismark = "${params.igenomes_base}/Macaca_mulatta/Ensembl/Mmul_1/Sequence/BismarkIndex"
      fasta   = "${params.igenomes_base}/Macaca_mulatta/Ensembl/Mmul_1/Sequence/WholeGenomeFasta"
    }
    'IRGSP-1.0' {
      bismark = "${params.igenomes_base}/Oryza_sativa_japonica/Ensembl/IRGSP-1.0/Sequence/BismarkIndex"
      fasta   = "${params.igenomes_base}/Oryza_sativa_japonica/Ensembl/IRGSP-1.0/Sequence/WholeGenomeFasta"
    }
    'CHIMP2.1.4' {
      bismark = "${params.igenomes_base}/Pan_troglodytes/Ensembl/CHIMP2.1.4/Sequence/BismarkIndex"
      fasta   = "${params.igenomes_base}/Pan_troglodytes/Ensembl/CHIMP2.1.4/Sequence/WholeGenomeFasta"
    }
    'Rnor_6.0' {
      bismark = "${params.igenomes_base}/Rattus_norvegicus/Ensembl/Rnor_6.0/Sequence/BismarkIndex"
      fasta   = "${params.igenomes_base}/Rattus_norvegicus/Ensembl/Rnor_6.0/Sequence/WholeGenomeFasta"
    }
    'R64-1-1' {
      bismark = "${params.igenomes_base}/Saccharomyces_cerevisiae/Ensembl/R64-1-1/Sequence/BismarkIndex"
      fasta   = "${params.igenomes_base}/Saccharomyces_cerevisiae/Ensembl/R64-1-1/Sequence/WholeGenomeFasta"
    }
    'EF2' {
      bismark = "${params.igenomes_base}/Schizosaccharomyces_pombe/Ensembl/EF2/Sequence/BismarkIndex"
      fasta   = "${params.igenomes_base}/Schizosaccharomyces_pombe/Ensembl/EF2/Sequence/WholeGenomeFasta"
    }
    'Sbi1' {
      bismark = "${params.igenomes_base}/Sorghum_bicolor/Ensembl/Sbi1/Sequence/BismarkIndex"
      fasta   = "${params.igenomes_base}/Sorghum_bicolor/Ensembl/Sbi1/Sequence/WholeGenomeFasta"
    }
    'Sscrofa10.2' {
      bismark = "${params.igenomes_base}/Sus_scrofa/Ensembl/Sscrofa10.2/Sequence/BismarkIndex"
      fasta   = "${params.igenomes_base}/Sus_scrofa/Ensembl/Sscrofa10.2/Sequence/WholeGenomeFasta"
    }
    'AGPv3' {
      bismark = "${params.igenomes_base}/Zea_mays/Ensembl/AGPv3/Sequence/BismarkIndex"
      fasta   = "${params.igenomes_base}/Zea_mays/Ensembl/AGPv3/Sequence/WholeGenomeFasta"
=======
  // illumina iGenomes reference file paths
  genomes {
    'GRCh37' {
      fasta       = "${params.igenomes_base}/Homo_sapiens/Ensembl/GRCh37/Sequence/WholeGenomeFasta/genome.fa"
      bwa         = "${params.igenomes_base}/Homo_sapiens/Ensembl/GRCh37/Sequence/BWAIndex/genome.fa"
      bowtie2     = "${params.igenomes_base}/Homo_sapiens/Ensembl/GRCh37/Sequence/Bowtie2Index/"
      star        = "${params.igenomes_base}/Homo_sapiens/Ensembl/GRCh37/Sequence/STARIndex/"
      bismark     = "${params.igenomes_base}/Homo_sapiens/Ensembl/GRCh37/Sequence/BismarkIndex/"
      gtf         = "${params.igenomes_base}/Homo_sapiens/Ensembl/GRCh37/Annotation/Genes/genes.gtf"
      bed12       = "${params.igenomes_base}/Homo_sapiens/Ensembl/GRCh37/Annotation/Genes/genes.bed"
      mito_name   = "MT"
      macs_gsize  = "2.7e9"
      blacklist   = "${baseDir}/assets/blacklists/GRCh37-blacklist.bed"
    }
    'GRCh38' {
      fasta       = "${params.igenomes_base}/Homo_sapiens/NCBI/GRCh38/Sequence/WholeGenomeFasta/genome.fa"
      bwa         = "${params.igenomes_base}/Homo_sapiens/NCBI/GRCh38/Sequence/BWAIndex/genome.fa"
      bowtie2     = "${params.igenomes_base}/Homo_sapiens/NCBI/GRCh38/Sequence/Bowtie2Index/"
      star        = "${params.igenomes_base}/Homo_sapiens/NCBI/GRCh38/Sequence/STARIndex/"
      bismark     = "${params.igenomes_base}/Homo_sapiens/NCBI/GRCh38/Sequence/BismarkIndex/"
      gtf         = "${params.igenomes_base}/Homo_sapiens/NCBI/GRCh38/Annotation/Genes/genes.gtf"
      bed12       = "${params.igenomes_base}/Homo_sapiens/NCBI/GRCh38/Annotation/Genes/genes.bed"
      mito_name   = "chrM"
      macs_gsize  = "2.7e9"
      blacklist   = "${baseDir}/assets/blacklists/hg38-blacklist.bed"
    }
    'GRCm38' {
      fasta       = "${params.igenomes_base}/Mus_musculus/Ensembl/GRCm38/Sequence/WholeGenomeFasta/genome.fa"
      bwa         = "${params.igenomes_base}/Mus_musculus/Ensembl/GRCm38/Sequence/BWAIndex/genome.fa"
      bowtie2     = "${params.igenomes_base}/Mus_musculus/Ensembl/GRCm38/Sequence/Bowtie2Index/"
      star        = "${params.igenomes_base}/Mus_musculus/Ensembl/GRCm38/Sequence/STARIndex/"
      bismark     = "${params.igenomes_base}/Mus_musculus/Ensembl/GRCm38/Sequence/BismarkIndex/"
      gtf         = "${params.igenomes_base}/Mus_musculus/Ensembl/GRCm38/Annotation/Genes/genes.gtf"
      bed12       = "${params.igenomes_base}/Mus_musculus/Ensembl/GRCm38/Annotation/Genes/genes.bed"
      mito_name   = "MT"
      macs_gsize  = "1.87e9"
      blacklist   = "${baseDir}/assets/blacklists/GRCm38-blacklist.bed"
    }
    'TAIR10' {
      fasta       = "${params.igenomes_base}/Arabidopsis_thaliana/Ensembl/TAIR10/Sequence/WholeGenomeFasta/genome.fa"
      bwa         = "${params.igenomes_base}/Arabidopsis_thaliana/Ensembl/TAIR10/Sequence/BWAIndex/genome.fa"
      bowtie2     = "${params.igenomes_base}/Arabidopsis_thaliana/Ensembl/TAIR10/Sequence/Bowtie2Index/"
      star        = "${params.igenomes_base}/Arabidopsis_thaliana/Ensembl/TAIR10/Sequence/STARIndex/"
      bismark     = "${params.igenomes_base}/Arabidopsis_thaliana/Ensembl/TAIR10/Sequence/BismarkIndex/"
      gtf         = "${params.igenomes_base}/Arabidopsis_thaliana/Ensembl/TAIR10/Annotation/Genes/genes.gtf"
      bed12       = "${params.igenomes_base}/Arabidopsis_thaliana/Ensembl/TAIR10/Annotation/Genes/genes.bed"
      mito_name   = "Mt"
    }
    'EB2' {
      fasta       = "${params.igenomes_base}/Bacillus_subtilis_168/Ensembl/EB2/Sequence/WholeGenomeFasta/genome.fa"
      bwa         = "${params.igenomes_base}/Bacillus_subtilis_168/Ensembl/EB2/Sequence/BWAIndex/genome.fa"
      bowtie2     = "${params.igenomes_base}/Bacillus_subtilis_168/Ensembl/EB2/Sequence/Bowtie2Index/"
      star        = "${params.igenomes_base}/Bacillus_subtilis_168/Ensembl/EB2/Sequence/STARIndex/"
      bismark     = "${params.igenomes_base}/Bacillus_subtilis_168/Ensembl/EB2/Sequence/BismarkIndex/"
      gtf         = "${params.igenomes_base}/Bacillus_subtilis_168/Ensembl/EB2/Annotation/Genes/genes.gtf"
      bed12       = "${params.igenomes_base}/Bacillus_subtilis_168/Ensembl/EB2/Annotation/Genes/genes.bed"
    }
    'UMD3.1' {
      fasta       = "${params.igenomes_base}/Bos_taurus/Ensembl/UMD3.1/Sequence/WholeGenomeFasta/genome.fa"
      bwa         = "${params.igenomes_base}/Bos_taurus/Ensembl/UMD3.1/Sequence/BWAIndex/genome.fa"
      bowtie2     = "${params.igenomes_base}/Bos_taurus/Ensembl/UMD3.1/Sequence/Bowtie2Index/"
      star        = "${params.igenomes_base}/Bos_taurus/Ensembl/UMD3.1/Sequence/STARIndex/"
      bismark     = "${params.igenomes_base}/Bos_taurus/Ensembl/UMD3.1/Sequence/BismarkIndex/"
      gtf         = "${params.igenomes_base}/Bos_taurus/Ensembl/UMD3.1/Annotation/Genes/genes.gtf"
      bed12       = "${params.igenomes_base}/Bos_taurus/Ensembl/UMD3.1/Annotation/Genes/genes.bed"
      mito_name   = "MT"
    }
    'WBcel235' {
      fasta       = "${params.igenomes_base}/Caenorhabditis_elegans/Ensembl/WBcel235/Sequence/WholeGenomeFasta/genome.fa"
      bwa         = "${params.igenomes_base}/Caenorhabditis_elegans/Ensembl/WBcel235/Sequence/BWAIndex/genome.fa"
      bowtie2     = "${params.igenomes_base}/Caenorhabditis_elegans/Ensembl/WBcel235/Sequence/Bowtie2Index/"
      star        = "${params.igenomes_base}/Caenorhabditis_elegans/Ensembl/WBcel235/Sequence/STARIndex/"
      bismark     = "${params.igenomes_base}/Caenorhabditis_elegans/Ensembl/WBcel235/Sequence/BismarkIndex/"
      gtf         = "${params.igenomes_base}/Caenorhabditis_elegans/Ensembl/WBcel235/Annotation/Genes/genes.gtf"
      bed12       = "${params.igenomes_base}/Caenorhabditis_elegans/Ensembl/WBcel235/Annotation/Genes/genes.bed"
      mito_name   = "MtDNA"
      macs_gsize  = "9e7"
    }
    'CanFam3.1' {
      fasta       = "${params.igenomes_base}/Canis_familiaris/Ensembl/CanFam3.1/Sequence/WholeGenomeFasta/genome.fa"
      bwa         = "${params.igenomes_base}/Canis_familiaris/Ensembl/CanFam3.1/Sequence/BWAIndex/genome.fa"
      bowtie2     = "${params.igenomes_base}/Canis_familiaris/Ensembl/CanFam3.1/Sequence/Bowtie2Index/"
      star        = "${params.igenomes_base}/Canis_familiaris/Ensembl/CanFam3.1/Sequence/STARIndex/"
      bismark     = "${params.igenomes_base}/Canis_familiaris/Ensembl/CanFam3.1/Sequence/BismarkIndex/"
      gtf         = "${params.igenomes_base}/Canis_familiaris/Ensembl/CanFam3.1/Annotation/Genes/genes.gtf"
      bed12       = "${params.igenomes_base}/Canis_familiaris/Ensembl/CanFam3.1/Annotation/Genes/genes.bed"
      mito_name   = "MT"
    }
    'GRCz10' {
      fasta       = "${params.igenomes_base}/Danio_rerio/Ensembl/GRCz10/Sequence/WholeGenomeFasta/genome.fa"
      bwa         = "${params.igenomes_base}/Danio_rerio/Ensembl/GRCz10/Sequence/BWAIndex/genome.fa"
      bowtie2     = "${params.igenomes_base}/Danio_rerio/Ensembl/GRCz10/Sequence/Bowtie2Index/"
      star        = "${params.igenomes_base}/Danio_rerio/Ensembl/GRCz10/Sequence/STARIndex/"
      bismark     = "${params.igenomes_base}/Danio_rerio/Ensembl/GRCz10/Sequence/BismarkIndex/"
      gtf         = "${params.igenomes_base}/Danio_rerio/Ensembl/GRCz10/Annotation/Genes/genes.gtf"
      bed12       = "${params.igenomes_base}/Danio_rerio/Ensembl/GRCz10/Annotation/Genes/genes.bed"
      mito_name   = "MT"
    }
    'BDGP6' {
      fasta       = "${params.igenomes_base}/Drosophila_melanogaster/Ensembl/BDGP6/Sequence/WholeGenomeFasta/genome.fa"
      bwa         = "${params.igenomes_base}/Drosophila_melanogaster/Ensembl/BDGP6/Sequence/BWAIndex/genome.fa"
      bowtie2     = "${params.igenomes_base}/Drosophila_melanogaster/Ensembl/BDGP6/Sequence/Bowtie2Index/"
      star        = "${params.igenomes_base}/Drosophila_melanogaster/Ensembl/BDGP6/Sequence/STARIndex/"
      bismark     = "${params.igenomes_base}/Drosophila_melanogaster/Ensembl/BDGP6/Sequence/BismarkIndex/"
      gtf         = "${params.igenomes_base}/Drosophila_melanogaster/Ensembl/BDGP6/Annotation/Genes/genes.gtf"
      bed12       = "${params.igenomes_base}/Drosophila_melanogaster/Ensembl/BDGP6/Annotation/Genes/genes.bed"
      mito_name   = "M"
      macs_gsize  = "1.2e8"
    }
    'EquCab2' {
      fasta       = "${params.igenomes_base}/Equus_caballus/Ensembl/EquCab2/Sequence/WholeGenomeFasta/genome.fa"
      bwa         = "${params.igenomes_base}/Equus_caballus/Ensembl/EquCab2/Sequence/BWAIndex/genome.fa"
      bowtie2     = "${params.igenomes_base}/Equus_caballus/Ensembl/EquCab2/Sequence/Bowtie2Index/"
      star        = "${params.igenomes_base}/Equus_caballus/Ensembl/EquCab2/Sequence/STARIndex/"
      bismark     = "${params.igenomes_base}/Equus_caballus/Ensembl/EquCab2/Sequence/BismarkIndex/"
      gtf         = "${params.igenomes_base}/Equus_caballus/Ensembl/EquCab2/Annotation/Genes/genes.gtf"
      bed12       = "${params.igenomes_base}/Equus_caballus/Ensembl/EquCab2/Annotation/Genes/genes.bed"
      mito_name   = "MT"
    }
    'EB1' {
      fasta       = "${params.igenomes_base}/Escherichia_coli_K_12_DH10B/Ensembl/EB1/Sequence/WholeGenomeFasta/genome.fa"
      bwa         = "${params.igenomes_base}/Escherichia_coli_K_12_DH10B/Ensembl/EB1/Sequence/BWAIndex/genome.fa"
      bowtie2     = "${params.igenomes_base}/Escherichia_coli_K_12_DH10B/Ensembl/EB1/Sequence/Bowtie2Index/"
      star        = "${params.igenomes_base}/Escherichia_coli_K_12_DH10B/Ensembl/EB1/Sequence/STARIndex/"
      bismark     = "${params.igenomes_base}/Escherichia_coli_K_12_DH10B/Ensembl/EB1/Sequence/BismarkIndex/"
      gtf         = "${params.igenomes_base}/Escherichia_coli_K_12_DH10B/Ensembl/EB1/Annotation/Genes/genes.gtf"
      bed12       = "${params.igenomes_base}/Escherichia_coli_K_12_DH10B/Ensembl/EB1/Annotation/Genes/genes.bed"
    }
    'Galgal4' {
      fasta       = "${params.igenomes_base}/Gallus_gallus/Ensembl/Galgal4/Sequence/WholeGenomeFasta/genome.fa"
      bwa         = "${params.igenomes_base}/Gallus_gallus/Ensembl/Galgal4/Sequence/BWAIndex/genome.fa"
      bowtie2     = "${params.igenomes_base}/Gallus_gallus/Ensembl/Galgal4/Sequence/Bowtie2Index/"
      star        = "${params.igenomes_base}/Gallus_gallus/Ensembl/Galgal4/Sequence/STARIndex/"
      bismark     = "${params.igenomes_base}/Gallus_gallus/Ensembl/Galgal4/Sequence/BismarkIndex/"
      gtf         = "${params.igenomes_base}/Gallus_gallus/Ensembl/Galgal4/Annotation/Genes/genes.gtf"
      bed12       = "${params.igenomes_base}/Gallus_gallus/Ensembl/Galgal4/Annotation/Genes/genes.bed"
      mito_name   = "MT"
    }
    'Gm01' {
      fasta       = "${params.igenomes_base}/Glycine_max/Ensembl/Gm01/Sequence/WholeGenomeFasta/genome.fa"
      bwa         = "${params.igenomes_base}/Glycine_max/Ensembl/Gm01/Sequence/BWAIndex/genome.fa"
      bowtie2     = "${params.igenomes_base}/Glycine_max/Ensembl/Gm01/Sequence/Bowtie2Index/"
      star        = "${params.igenomes_base}/Glycine_max/Ensembl/Gm01/Sequence/STARIndex/"
      bismark     = "${params.igenomes_base}/Glycine_max/Ensembl/Gm01/Sequence/BismarkIndex/"
      gtf         = "${params.igenomes_base}/Glycine_max/Ensembl/Gm01/Annotation/Genes/genes.gtf"
      bed12       = "${params.igenomes_base}/Glycine_max/Ensembl/Gm01/Annotation/Genes/genes.bed"
    }
    'Mmul_1' {
      fasta       = "${params.igenomes_base}/Macaca_mulatta/Ensembl/Mmul_1/Sequence/WholeGenomeFasta/genome.fa"
      bwa         = "${params.igenomes_base}/Macaca_mulatta/Ensembl/Mmul_1/Sequence/BWAIndex/genome.fa"
      bowtie2     = "${params.igenomes_base}/Macaca_mulatta/Ensembl/Mmul_1/Sequence/Bowtie2Index/"
      star        = "${params.igenomes_base}/Macaca_mulatta/Ensembl/Mmul_1/Sequence/STARIndex/"
      bismark     = "${params.igenomes_base}/Macaca_mulatta/Ensembl/Mmul_1/Sequence/BismarkIndex/"
      gtf         = "${params.igenomes_base}/Macaca_mulatta/Ensembl/Mmul_1/Annotation/Genes/genes.gtf"
      bed12       = "${params.igenomes_base}/Macaca_mulatta/Ensembl/Mmul_1/Annotation/Genes/genes.bed"
      mito_name   = "MT"
    }
    'IRGSP-1.0' {
      fasta       = "${params.igenomes_base}/Oryza_sativa_japonica/Ensembl/IRGSP-1.0/Sequence/WholeGenomeFasta/genome.fa"
      bwa         = "${params.igenomes_base}/Oryza_sativa_japonica/Ensembl/IRGSP-1.0/Sequence/BWAIndex/genome.fa"
      bowtie2     = "${params.igenomes_base}/Oryza_sativa_japonica/Ensembl/IRGSP-1.0/Sequence/Bowtie2Index/"
      star        = "${params.igenomes_base}/Oryza_sativa_japonica/Ensembl/IRGSP-1.0/Sequence/STARIndex/"
      bismark     = "${params.igenomes_base}/Oryza_sativa_japonica/Ensembl/IRGSP-1.0/Sequence/BismarkIndex/"
      gtf         = "${params.igenomes_base}/Oryza_sativa_japonica/Ensembl/IRGSP-1.0/Annotation/Genes/genes.gtf"
      bed12       = "${params.igenomes_base}/Oryza_sativa_japonica/Ensembl/IRGSP-1.0/Annotation/Genes/genes.bed"
      mito_name   = "Mt"
    }
    'CHIMP2.1.4' {
      fasta       = "${params.igenomes_base}/Pan_troglodytes/Ensembl/CHIMP2.1.4/Sequence/WholeGenomeFasta/genome.fa"
      bwa         = "${params.igenomes_base}/Pan_troglodytes/Ensembl/CHIMP2.1.4/Sequence/BWAIndex/genome.fa"
      bowtie2     = "${params.igenomes_base}/Pan_troglodytes/Ensembl/CHIMP2.1.4/Sequence/Bowtie2Index/"
      star        = "${params.igenomes_base}/Pan_troglodytes/Ensembl/CHIMP2.1.4/Sequence/STARIndex/"
      bismark     = "${params.igenomes_base}/Pan_troglodytes/Ensembl/CHIMP2.1.4/Sequence/BismarkIndex/"
      gtf         = "${params.igenomes_base}/Pan_troglodytes/Ensembl/CHIMP2.1.4/Annotation/Genes/genes.gtf"
      bed12       = "${params.igenomes_base}/Pan_troglodytes/Ensembl/CHIMP2.1.4/Annotation/Genes/genes.bed"
      mito_name   = "MT"
    }
    'Rnor_6.0' {
      fasta       = "${params.igenomes_base}/Rattus_norvegicus/Ensembl/Rnor_6.0/Sequence/WholeGenomeFasta/genome.fa"
      bwa         = "${params.igenomes_base}/Rattus_norvegicus/Ensembl/Rnor_6.0/Sequence/BWAIndex/genome.fa"
      bowtie2     = "${params.igenomes_base}/Rattus_norvegicus/Ensembl/Rnor_6.0/Sequence/Bowtie2Index/"
      star        = "${params.igenomes_base}/Rattus_norvegicus/Ensembl/Rnor_6.0/Sequence/STARIndex/"
      bismark     = "${params.igenomes_base}/Rattus_norvegicus/Ensembl/Rnor_6.0/Sequence/BismarkIndex/"
      gtf         = "${params.igenomes_base}/Rattus_norvegicus/Ensembl/Rnor_6.0/Annotation/Genes/genes.gtf"
      bed12       = "${params.igenomes_base}/Rattus_norvegicus/Ensembl/Rnor_6.0/Annotation/Genes/genes.bed"
      mito_name   = "MT"
    }
    'R64-1-1' {
      fasta       = "${params.igenomes_base}/Saccharomyces_cerevisiae/Ensembl/R64-1-1/Sequence/WholeGenomeFasta/genome.fa"
      bwa         = "${params.igenomes_base}/Saccharomyces_cerevisiae/Ensembl/R64-1-1/Sequence/BWAIndex/genome.fa"
      bowtie2     = "${params.igenomes_base}/Saccharomyces_cerevisiae/Ensembl/R64-1-1/Sequence/Bowtie2Index/"
      star        = "${params.igenomes_base}/Saccharomyces_cerevisiae/Ensembl/R64-1-1/Sequence/STARIndex/"
      bismark     = "${params.igenomes_base}/Saccharomyces_cerevisiae/Ensembl/R64-1-1/Sequence/BismarkIndex/"
      gtf         = "${params.igenomes_base}/Saccharomyces_cerevisiae/Ensembl/R64-1-1/Annotation/Genes/genes.gtf"
      bed12       = "${params.igenomes_base}/Saccharomyces_cerevisiae/Ensembl/R64-1-1/Annotation/Genes/genes.bed"
      mito_name   = "MT"
      macs_gsize  = "1.2e7"
    }
    'EF2' {
      fasta       = "${params.igenomes_base}/Schizosaccharomyces_pombe/Ensembl/EF2/Sequence/WholeGenomeFasta/genome.fa"
      bwa         = "${params.igenomes_base}/Schizosaccharomyces_pombe/Ensembl/EF2/Sequence/BWAIndex/genome.fa"
      bowtie2     = "${params.igenomes_base}/Schizosaccharomyces_pombe/Ensembl/EF2/Sequence/Bowtie2Index/"
      star        = "${params.igenomes_base}/Schizosaccharomyces_pombe/Ensembl/EF2/Sequence/STARIndex/"
      bismark     = "${params.igenomes_base}/Schizosaccharomyces_pombe/Ensembl/EF2/Sequence/BismarkIndex/"
      gtf         = "${params.igenomes_base}/Schizosaccharomyces_pombe/Ensembl/EF2/Annotation/Genes/genes.gtf"
      bed12       = "${params.igenomes_base}/Schizosaccharomyces_pombe/Ensembl/EF2/Annotation/Genes/genes.bed"
      mito_name   = "MT"
      macs_gsize  = "1.21e7"
    }
    'Sbi1' {
      fasta       = "${params.igenomes_base}/Sorghum_bicolor/Ensembl/Sbi1/Sequence/WholeGenomeFasta/genome.fa"
      bwa         = "${params.igenomes_base}/Sorghum_bicolor/Ensembl/Sbi1/Sequence/BWAIndex/genome.fa"
      bowtie2     = "${params.igenomes_base}/Sorghum_bicolor/Ensembl/Sbi1/Sequence/Bowtie2Index/"
      star        = "${params.igenomes_base}/Sorghum_bicolor/Ensembl/Sbi1/Sequence/STARIndex/"
      bismark     = "${params.igenomes_base}/Sorghum_bicolor/Ensembl/Sbi1/Sequence/BismarkIndex/"
      gtf         = "${params.igenomes_base}/Sorghum_bicolor/Ensembl/Sbi1/Annotation/Genes/genes.gtf"
      bed12       = "${params.igenomes_base}/Sorghum_bicolor/Ensembl/Sbi1/Annotation/Genes/genes.bed"
    }
    'Sscrofa10.2' {
      fasta       = "${params.igenomes_base}/Sus_scrofa/Ensembl/Sscrofa10.2/Sequence/WholeGenomeFasta/genome.fa"
      bwa         = "${params.igenomes_base}/Sus_scrofa/Ensembl/Sscrofa10.2/Sequence/BWAIndex/genome.fa"
      bowtie2     = "${params.igenomes_base}/Sus_scrofa/Ensembl/Sscrofa10.2/Sequence/Bowtie2Index/"
      star        = "${params.igenomes_base}/Sus_scrofa/Ensembl/Sscrofa10.2/Sequence/STARIndex/"
      bismark     = "${params.igenomes_base}/Sus_scrofa/Ensembl/Sscrofa10.2/Sequence/BismarkIndex/"
      gtf         = "${params.igenomes_base}/Sus_scrofa/Ensembl/Sscrofa10.2/Annotation/Genes/genes.gtf"
      bed12       = "${params.igenomes_base}/Sus_scrofa/Ensembl/Sscrofa10.2/Annotation/Genes/genes.bed"
      mito_name   = "MT"
    }
    'AGPv3' {
      fasta       = "${params.igenomes_base}/Zea_mays/Ensembl/AGPv3/Sequence/WholeGenomeFasta/genome.fa"
      bwa         = "${params.igenomes_base}/Zea_mays/Ensembl/AGPv3/Sequence/BWAIndex/genome.fa"
      bowtie2     = "${params.igenomes_base}/Zea_mays/Ensembl/AGPv3/Sequence/Bowtie2Index/"
      star        = "${params.igenomes_base}/Zea_mays/Ensembl/AGPv3/Sequence/STARIndex/"
      bismark     = "${params.igenomes_base}/Zea_mays/Ensembl/AGPv3/Sequence/BismarkIndex/"
      gtf         = "${params.igenomes_base}/Zea_mays/Ensembl/AGPv3/Annotation/Genes/genes.gtf"
      bed12       = "${params.igenomes_base}/Zea_mays/Ensembl/AGPv3/Annotation/Genes/genes.bed"
      mito_name   = "Mt"
    }
    'hg38' {
      fasta       = "${params.igenomes_base}/Homo_sapiens/UCSC/hg38/Sequence/WholeGenomeFasta/genome.fa"
      bwa         = "${params.igenomes_base}/Homo_sapiens/UCSC/hg38/Sequence/BWAIndex/genome.fa"
      bowtie2     = "${params.igenomes_base}/Homo_sapiens/UCSC/hg38/Sequence/Bowtie2Index/"
      star        = "${params.igenomes_base}/Homo_sapiens/UCSC/hg38/Sequence/STARIndex/"
      bismark     = "${params.igenomes_base}/Homo_sapiens/UCSC/hg38/Sequence/BismarkIndex/"
      gtf         = "${params.igenomes_base}/Homo_sapiens/UCSC/hg38/Annotation/Genes/genes.gtf"
      bed12       = "${params.igenomes_base}/Homo_sapiens/UCSC/hg38/Annotation/Genes/genes.bed"
      mito_name   = "chrM"
      macs_gsize  = "2.7e9"
      blacklist   = "${baseDir}/assets/blacklists/hg38-blacklist.bed"
    }
    'hg19' {
      fasta       = "${params.igenomes_base}/Homo_sapiens/UCSC/hg19/Sequence/WholeGenomeFasta/genome.fa"
      bwa         = "${params.igenomes_base}/Homo_sapiens/UCSC/hg19/Sequence/BWAIndex/genome.fa"
      bowtie2     = "${params.igenomes_base}/Homo_sapiens/UCSC/hg19/Sequence/Bowtie2Index/"
      star        = "${params.igenomes_base}/Homo_sapiens/UCSC/hg19/Sequence/STARIndex/"
      bismark     = "${params.igenomes_base}/Homo_sapiens/UCSC/hg19/Sequence/BismarkIndex/"
      gtf         = "${params.igenomes_base}/Homo_sapiens/UCSC/hg19/Annotation/Genes/genes.gtf"
      bed12       = "${params.igenomes_base}/Homo_sapiens/UCSC/hg19/Annotation/Genes/genes.bed"
      mito_name   = "chrM"
      macs_gsize  = "2.7e9"
      blacklist   = "${baseDir}/assets/blacklists/hg19-blacklist.bed"
    }
    'mm10' {
      fasta       = "${params.igenomes_base}/Mus_musculus/UCSC/mm10/Sequence/WholeGenomeFasta/genome.fa"
      bwa         = "${params.igenomes_base}/Mus_musculus/UCSC/mm10/Sequence/BWAIndex/genome.fa"
      bowtie2     = "${params.igenomes_base}/Mus_musculus/UCSC/mm10/Sequence/Bowtie2Index/"
      star        = "${params.igenomes_base}/Mus_musculus/UCSC/mm10/Sequence/STARIndex/"
      bismark     = "${params.igenomes_base}/Mus_musculus/UCSC/mm10/Sequence/BismarkIndex/"
      gtf         = "${params.igenomes_base}/Mus_musculus/UCSC/mm10/Annotation/Genes/genes.gtf"
      bed12       = "${params.igenomes_base}/Mus_musculus/UCSC/mm10/Annotation/Genes/genes.bed"
      mito_name   = "chrM"
      macs_gsize  = "1.87e9"
      blacklist   = "${baseDir}/assets/blacklists/mm10-blacklist.bed"
    }
    'bosTau8' {
      fasta       = "${params.igenomes_base}/Bos_taurus/UCSC/bosTau8/Sequence/WholeGenomeFasta/genome.fa"
      bwa         = "${params.igenomes_base}/Bos_taurus/UCSC/bosTau8/Sequence/BWAIndex/genome.fa"
      bowtie2     = "${params.igenomes_base}/Bos_taurus/UCSC/bosTau8/Sequence/Bowtie2Index/"
      star        = "${params.igenomes_base}/Bos_taurus/UCSC/bosTau8/Sequence/STARIndex/"
      bismark     = "${params.igenomes_base}/Bos_taurus/UCSC/bosTau8/Sequence/BismarkIndex/"
      gtf         = "${params.igenomes_base}/Bos_taurus/UCSC/bosTau8/Annotation/Genes/genes.gtf"
      bed12       = "${params.igenomes_base}/Bos_taurus/UCSC/bosTau8/Annotation/Genes/genes.bed"
      mito_name   = "chrM"
    }
    'ce10' {
      fasta       = "${params.igenomes_base}/Caenorhabditis_elegans/UCSC/ce10/Sequence/WholeGenomeFasta/genome.fa"
      bwa         = "${params.igenomes_base}/Caenorhabditis_elegans/UCSC/ce10/Sequence/BWAIndex/genome.fa"
      bowtie2     = "${params.igenomes_base}/Caenorhabditis_elegans/UCSC/ce10/Sequence/Bowtie2Index/"
      star        = "${params.igenomes_base}/Caenorhabditis_elegans/UCSC/ce10/Sequence/STARIndex/"
      bismark     = "${params.igenomes_base}/Caenorhabditis_elegans/UCSC/ce10/Sequence/BismarkIndex/"
      gtf         = "${params.igenomes_base}/Caenorhabditis_elegans/UCSC/ce10/Annotation/Genes/genes.gtf"
      bed12       = "${params.igenomes_base}/Caenorhabditis_elegans/UCSC/ce10/Annotation/Genes/genes.bed"
      mito_name   = "chrM"
      macs_gsize  = "9e7"
    }
    'canFam3' {
      fasta       = "${params.igenomes_base}/Canis_familiaris/UCSC/canFam3/Sequence/WholeGenomeFasta/genome.fa"
      bwa         = "${params.igenomes_base}/Canis_familiaris/UCSC/canFam3/Sequence/BWAIndex/genome.fa"
      bowtie2     = "${params.igenomes_base}/Canis_familiaris/UCSC/canFam3/Sequence/Bowtie2Index/"
      star        = "${params.igenomes_base}/Canis_familiaris/UCSC/canFam3/Sequence/STARIndex/"
      bismark     = "${params.igenomes_base}/Canis_familiaris/UCSC/canFam3/Sequence/BismarkIndex/"
      gtf         = "${params.igenomes_base}/Canis_familiaris/UCSC/canFam3/Annotation/Genes/genes.gtf"
      bed12       = "${params.igenomes_base}/Canis_familiaris/UCSC/canFam3/Annotation/Genes/genes.bed"
      mito_name   = "chrM"
    }
    'danRer10' {
      fasta       = "${params.igenomes_base}/Danio_rerio/UCSC/danRer10/Sequence/WholeGenomeFasta/genome.fa"
      bwa         = "${params.igenomes_base}/Danio_rerio/UCSC/danRer10/Sequence/BWAIndex/genome.fa"
      bowtie2     = "${params.igenomes_base}/Danio_rerio/UCSC/danRer10/Sequence/Bowtie2Index/"
      star        = "${params.igenomes_base}/Danio_rerio/UCSC/danRer10/Sequence/STARIndex/"
      bismark     = "${params.igenomes_base}/Danio_rerio/UCSC/danRer10/Sequence/BismarkIndex/"
      gtf         = "${params.igenomes_base}/Danio_rerio/UCSC/danRer10/Annotation/Genes/genes.gtf"
      bed12       = "${params.igenomes_base}/Danio_rerio/UCSC/danRer10/Annotation/Genes/genes.bed"
      mito_name   = "chrM"
    }
    'dm6' {
      fasta       = "${params.igenomes_base}/Drosophila_melanogaster/UCSC/dm6/Sequence/WholeGenomeFasta/genome.fa"
      bwa         = "${params.igenomes_base}/Drosophila_melanogaster/UCSC/dm6/Sequence/BWAIndex/genome.fa"
      bowtie2     = "${params.igenomes_base}/Drosophila_melanogaster/UCSC/dm6/Sequence/Bowtie2Index/"
      star        = "${params.igenomes_base}/Drosophila_melanogaster/UCSC/dm6/Sequence/STARIndex/"
      bismark     = "${params.igenomes_base}/Drosophila_melanogaster/UCSC/dm6/Sequence/BismarkIndex/"
      gtf         = "${params.igenomes_base}/Drosophila_melanogaster/UCSC/dm6/Annotation/Genes/genes.gtf"
      bed12       = "${params.igenomes_base}/Drosophila_melanogaster/UCSC/dm6/Annotation/Genes/genes.bed"
      mito_name   = "chrM"
      macs_gsize  = "1.2e8"
    }
    'equCab2' {
      fasta       = "${params.igenomes_base}/Equus_caballus/UCSC/equCab2/Sequence/WholeGenomeFasta/genome.fa"
      bwa         = "${params.igenomes_base}/Equus_caballus/UCSC/equCab2/Sequence/BWAIndex/genome.fa"
      bowtie2     = "${params.igenomes_base}/Equus_caballus/UCSC/equCab2/Sequence/Bowtie2Index/"
      star        = "${params.igenomes_base}/Equus_caballus/UCSC/equCab2/Sequence/STARIndex/"
      bismark     = "${params.igenomes_base}/Equus_caballus/UCSC/equCab2/Sequence/BismarkIndex/"
      gtf         = "${params.igenomes_base}/Equus_caballus/UCSC/equCab2/Annotation/Genes/genes.gtf"
      bed12       = "${params.igenomes_base}/Equus_caballus/UCSC/equCab2/Annotation/Genes/genes.bed"
      mito_name   = "chrM"
    }
    'galGal4' {
      fasta       = "${params.igenomes_base}/Gallus_gallus/UCSC/galGal4/Sequence/WholeGenomeFasta/genome.fa"
      bwa         = "${params.igenomes_base}/Gallus_gallus/UCSC/galGal4/Sequence/BWAIndex/genome.fa"
      bowtie2     = "${params.igenomes_base}/Gallus_gallus/UCSC/galGal4/Sequence/Bowtie2Index/"
      star        = "${params.igenomes_base}/Gallus_gallus/UCSC/galGal4/Sequence/STARIndex/"
      bismark     = "${params.igenomes_base}/Gallus_gallus/UCSC/galGal4/Sequence/BismarkIndex/"
      gtf         = "${params.igenomes_base}/Gallus_gallus/UCSC/galGal4/Annotation/Genes/genes.gtf"
      bed12       = "${params.igenomes_base}/Gallus_gallus/UCSC/galGal4/Annotation/Genes/genes.bed"
      mito_name   = "chrM"
    }
    'panTro4' {
      fasta       = "${params.igenomes_base}/Pan_troglodytes/UCSC/panTro4/Sequence/WholeGenomeFasta/genome.fa"
      bwa         = "${params.igenomes_base}/Pan_troglodytes/UCSC/panTro4/Sequence/BWAIndex/genome.fa"
      bowtie2     = "${params.igenomes_base}/Pan_troglodytes/UCSC/panTro4/Sequence/Bowtie2Index/"
      star        = "${params.igenomes_base}/Pan_troglodytes/UCSC/panTro4/Sequence/STARIndex/"
      bismark     = "${params.igenomes_base}/Pan_troglodytes/UCSC/panTro4/Sequence/BismarkIndex/"
      gtf         = "${params.igenomes_base}/Pan_troglodytes/UCSC/panTro4/Annotation/Genes/genes.gtf"
      bed12       = "${params.igenomes_base}/Pan_troglodytes/UCSC/panTro4/Annotation/Genes/genes.bed"
      mito_name   = "chrM"
    }
    'rn6' {
      fasta       = "${params.igenomes_base}/Rattus_norvegicus/UCSC/rn6/Sequence/WholeGenomeFasta/genome.fa"
      bwa         = "${params.igenomes_base}/Rattus_norvegicus/UCSC/rn6/Sequence/BWAIndex/genome.fa"
      bowtie2     = "${params.igenomes_base}/Rattus_norvegicus/UCSC/rn6/Sequence/Bowtie2Index/"
      star        = "${params.igenomes_base}/Rattus_norvegicus/UCSC/rn6/Sequence/STARIndex/"
      bismark     = "${params.igenomes_base}/Rattus_norvegicus/UCSC/rn6/Sequence/BismarkIndex/"
      gtf         = "${params.igenomes_base}/Rattus_norvegicus/UCSC/rn6/Annotation/Genes/genes.gtf"
      bed12       = "${params.igenomes_base}/Rattus_norvegicus/UCSC/rn6/Annotation/Genes/genes.bed"
      mito_name   = "chrM"
    }
    'sacCer3' {
      fasta       = "${params.igenomes_base}/Saccharomyces_cerevisiae/UCSC/sacCer3/Sequence/WholeGenomeFasta/genome.fa"
      bwa         = "${params.igenomes_base}/Saccharomyces_cerevisiae/UCSC/sacCer3/Sequence/BWAIndex/genome.fa"
      bowtie2     = "${params.igenomes_base}/Saccharomyces_cerevisiae/UCSC/sacCer3/Sequence/Bowtie2Index/"
      star        = "${params.igenomes_base}/Saccharomyces_cerevisiae/UCSC/sacCer3/Sequence/STARIndex/"
      bismark     = "${params.igenomes_base}/Saccharomyces_cerevisiae/UCSC/sacCer3/Sequence/BismarkIndex/"
      mito_name   = "chrM"
      macs_gsize  = "1.2e7"
    }
    'susScr3' {
      fasta       = "${params.igenomes_base}/Sus_scrofa/UCSC/susScr3/Sequence/WholeGenomeFasta/genome.fa"
      bwa         = "${params.igenomes_base}/Sus_scrofa/UCSC/susScr3/Sequence/BWAIndex/genome.fa"
      bowtie2     = "${params.igenomes_base}/Sus_scrofa/UCSC/susScr3/Sequence/Bowtie2Index/"
      star        = "${params.igenomes_base}/Sus_scrofa/UCSC/susScr3/Sequence/STARIndex/"
      bismark     = "${params.igenomes_base}/Sus_scrofa/UCSC/susScr3/Sequence/BismarkIndex/"
      gtf         = "${params.igenomes_base}/Sus_scrofa/UCSC/susScr3/Annotation/Genes/genes.gtf"
      bed12       = "${params.igenomes_base}/Sus_scrofa/UCSC/susScr3/Annotation/Genes/genes.bed"
      mito_name   = "chrM"
>>>>>>> 5bee322d
    }
  }
}<|MERGE_RESOLUTION|>--- conflicted
+++ resolved
@@ -8,97 +8,6 @@
  */
 
 params {
-<<<<<<< HEAD
-   // illumina iGenomes reference file paths
-  genomes {
-    'GRCh37' {
-      bismark = "${params.igenomes_base}/Homo_sapiens/Ensembl/GRCh37/Sequence/BismarkIndex"
-      fasta   = "${params.igenomes_base}/Homo_sapiens/Ensembl/GRCh37/Sequence/WholeGenomeFasta"
-    }
-    'GRCm38' {
-      bismark = "${params.igenomes_base}/Mus_musculus/Ensembl/GRCm38/Sequence/BismarkIndex"
-      fasta   = "${params.igenomes_base}/Mus_musculus/Ensembl/GRCm38/Sequence/WholeGenomeFasta"
-    }
-    'TAIR10' {
-      bismark = "${params.igenomes_base}/Arabidopsis_thaliana/Ensembl/TAIR10/Sequence/BismarkIndex"
-      fasta   = "${params.igenomes_base}/Arabidopsis_thaliana/Ensembl/TAIR10/Sequence/WholeGenomeFasta"
-    }
-    'EB2' {
-      bismark = "${params.igenomes_base}/Bacillus_subtilis_168/Ensembl/EB2/Sequence/BismarkIndex"
-      fasta   = "${params.igenomes_base}/Bacillus_subtilis_168/Ensembl/EB2/Sequence/WholeGenomeFasta"
-    }
-    'UMD3.1' {
-      bismark = "${params.igenomes_base}/Bos_taurus/Ensembl/UMD3.1/Sequence/BismarkIndex"
-      fasta   = "${params.igenomes_base}/Bos_taurus/Ensembl/UMD3.1/Sequence/WholeGenomeFasta"
-    }
-    'WBcel235' {
-      bismark = "${params.igenomes_base}/Caenorhabditis_elegans/Ensembl/WBcel235/Sequence/BismarkIndex"
-      fasta   = "${params.igenomes_base}/Caenorhabditis_elegans/Ensembl/WBcel235/Sequence/WholeGenomeFasta"
-    }
-    'CanFam3.1' {
-      bismark = "${params.igenomes_base}/Canis_familiaris/Ensembl/CanFam3.1/Sequence/BismarkIndex"
-      fasta   = "${params.igenomes_base}/Canis_familiaris/Ensembl/CanFam3.1/Sequence/WholeGenomeFasta"
-    }
-    'GRCz10' {
-      bismark = "${params.igenomes_base}/Danio_rerio/Ensembl/GRCz10/Sequence/BismarkIndex"
-      fasta   = "${params.igenomes_base}/Danio_rerio/Ensembl/GRCz10/Sequence/WholeGenomeFasta"
-    }
-    'BDGP6' {
-      bismark = "${params.igenomes_base}/Drosophila_melanogaster/Ensembl/BDGP6/Sequence/BismarkIndex"
-      fasta   = "${params.igenomes_base}/Drosophila_melanogaster/Ensembl/BDGP6/Sequence/WholeGenomeFasta"
-    }
-    'EquCab2' {
-      bismark = "${params.igenomes_base}/Equus_caballus/Ensembl/EquCab2/Sequence/BismarkIndex"
-      fasta   = "${params.igenomes_base}/Equus_caballus/Ensembl/EquCab2/Sequence/WholeGenomeFasta"
-    }
-    'EB1' {
-      bismark = "${params.igenomes_base}/Escherichia_coli_K_12_DH10B/Ensembl/EB1/Sequence/BismarkIndex"
-      fasta   = "${params.igenomes_base}/Escherichia_coli_K_12_DH10B/Ensembl/EB1/Sequence/WholeGenomeFasta"
-    }
-    'Galgal4' {
-      bismark = "${params.igenomes_base}/Gallus_gallus/Ensembl/Galgal4/Sequence/BismarkIndex"
-      fasta   = "${params.igenomes_base}/Gallus_gallus/Ensembl/Galgal4/Sequence/WholeGenomeFasta"
-    }
-    'Gm01' {
-      bismark = "${params.igenomes_base}/Glycine_max/Ensembl/Gm01/Sequence/BismarkIndex"
-      fasta   = "${params.igenomes_base}/Glycine_max/Ensembl/Gm01/Sequence/WholeGenomeFasta"
-    }
-    'Mmul_1' {
-      bismark = "${params.igenomes_base}/Macaca_mulatta/Ensembl/Mmul_1/Sequence/BismarkIndex"
-      fasta   = "${params.igenomes_base}/Macaca_mulatta/Ensembl/Mmul_1/Sequence/WholeGenomeFasta"
-    }
-    'IRGSP-1.0' {
-      bismark = "${params.igenomes_base}/Oryza_sativa_japonica/Ensembl/IRGSP-1.0/Sequence/BismarkIndex"
-      fasta   = "${params.igenomes_base}/Oryza_sativa_japonica/Ensembl/IRGSP-1.0/Sequence/WholeGenomeFasta"
-    }
-    'CHIMP2.1.4' {
-      bismark = "${params.igenomes_base}/Pan_troglodytes/Ensembl/CHIMP2.1.4/Sequence/BismarkIndex"
-      fasta   = "${params.igenomes_base}/Pan_troglodytes/Ensembl/CHIMP2.1.4/Sequence/WholeGenomeFasta"
-    }
-    'Rnor_6.0' {
-      bismark = "${params.igenomes_base}/Rattus_norvegicus/Ensembl/Rnor_6.0/Sequence/BismarkIndex"
-      fasta   = "${params.igenomes_base}/Rattus_norvegicus/Ensembl/Rnor_6.0/Sequence/WholeGenomeFasta"
-    }
-    'R64-1-1' {
-      bismark = "${params.igenomes_base}/Saccharomyces_cerevisiae/Ensembl/R64-1-1/Sequence/BismarkIndex"
-      fasta   = "${params.igenomes_base}/Saccharomyces_cerevisiae/Ensembl/R64-1-1/Sequence/WholeGenomeFasta"
-    }
-    'EF2' {
-      bismark = "${params.igenomes_base}/Schizosaccharomyces_pombe/Ensembl/EF2/Sequence/BismarkIndex"
-      fasta   = "${params.igenomes_base}/Schizosaccharomyces_pombe/Ensembl/EF2/Sequence/WholeGenomeFasta"
-    }
-    'Sbi1' {
-      bismark = "${params.igenomes_base}/Sorghum_bicolor/Ensembl/Sbi1/Sequence/BismarkIndex"
-      fasta   = "${params.igenomes_base}/Sorghum_bicolor/Ensembl/Sbi1/Sequence/WholeGenomeFasta"
-    }
-    'Sscrofa10.2' {
-      bismark = "${params.igenomes_base}/Sus_scrofa/Ensembl/Sscrofa10.2/Sequence/BismarkIndex"
-      fasta   = "${params.igenomes_base}/Sus_scrofa/Ensembl/Sscrofa10.2/Sequence/WholeGenomeFasta"
-    }
-    'AGPv3' {
-      bismark = "${params.igenomes_base}/Zea_mays/Ensembl/AGPv3/Sequence/BismarkIndex"
-      fasta   = "${params.igenomes_base}/Zea_mays/Ensembl/AGPv3/Sequence/WholeGenomeFasta"
-=======
   // illumina iGenomes reference file paths
   genomes {
     'GRCh37' {
@@ -483,7 +392,6 @@
       gtf         = "${params.igenomes_base}/Sus_scrofa/UCSC/susScr3/Annotation/Genes/genes.gtf"
       bed12       = "${params.igenomes_base}/Sus_scrofa/UCSC/susScr3/Annotation/Genes/genes.bed"
       mito_name   = "chrM"
->>>>>>> 5bee322d
     }
   }
 }