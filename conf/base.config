/*
 * -------------------------------------------------
 *  Base Nextflow config file
 * -------------------------------------------------
 * This file contains basic process requirement setup
 * It DOES NOT contain any config for cluster, so will run
 * in default mode by itself. It should be used with
 * the max_memory, max_cpus and max_time params for
 * customising hardware limits
 */

process {

  container = params.container

  cpus = { check_max( 1 * task.attempt, 'cpus') }
  memory = { check_max( 8.GB * task.attempt, 'memory') }
  time = { check_max( 2.h * task.attempt, 'time') }

  errorStrategy = { task.exitStatus in [143,137] ? 'retry' : 'terminate' }
  maxRetries = 3
  maxErrors = '-1'

  // Resource requirements
  withName:makeBismarkIndex {
    cpus = { check_max( 8 * task.attempt, 'cpus') }
    memory = { check_max( 64.GB * task.attempt, 'memory') }
    time = { check_max( 36.h * task.attempt, 'time') }
  }
<<<<<<< HEAD
  withName:fastqc {
    errorStrategy = { task.exitStatus in [143,137] ? 'retry' : 'ignore' }
  }
  withName:trim_galore {
=======
  $trim_galore {
>>>>>>> bb83fffe
    cpus = { check_max( 2 * task.attempt, 'cpus') }
    memory = { check_max( 16.GB * task.attempt, 'memory') }
    time = { check_max( 1.d * task.attempt, 'time') }
  }
  withName:bismark_align {
    cpus = { check_max( 12 * task.attempt, 'cpus') }
    memory = { check_max( 64.GB * task.attempt, 'memory') }
    time = { check_max( 8.d * task.attempt, 'time') }
  }
  withName:bismark_deduplicate {
    cpus = { check_max( 8 * task.attempt, 'cpus') }
    memory = { check_max( 64.GB * task.attempt, 'memory') }
    time = { check_max( 2.d * task.attempt, 'time') }
  }
  withName:bismark_methXtract {
    cpus = { check_max( 12 * task.attempt, 'cpus') }
    memory = { check_max( 32.GB * task.attempt, 'memory') }
    time = { check_max( 1.d * task.attempt, 'time') }
  }
<<<<<<< HEAD
  withName:bismark_report {
    errorStrategy = { task.exitStatus in [143,137] ? 'retry' : 'ignore' }
  }
  withName:bismark_summary {
    errorStrategy = { task.exitStatus in [143,137] ? 'retry' : 'ignore' }
  }
  withName:qualimap {
=======
  $qualimap {
>>>>>>> bb83fffe
    cpus = { check_max( 4 * task.attempt, 'cpus') }
    memory = { check_max( 32.GB * task.attempt, 'memory') }
    time = { check_max( 6.h * task.attempt, 'time') }
  }
  withName:get_software_versions {
    validExitStatus = [0,1]
    errorStrategy = 'ignore'
  }
<<<<<<< HEAD
  withName:multiqc {
    executor = 'local'
    errorStrategy = { task.exitStatus in [143,137] ? 'retry' : 'ignore' }
  }
=======
>>>>>>> bb83fffe

  withName:bwamem_align {
    cpus = { check_max( 8 * task.attempt, 'cpus') }
    memory = { check_max( 64.GB * task.attempt, 'memory') }
    time = { check_max( 6.d * task.attempt, 'time') }
  }
  withName:samtools_sort_index_flagstat {
    cpus = { check_max( 4 * task.attempt, 'cpus') }
    memory = { check_max( 32.GB * task.attempt, 'memory') }
    time = { check_max( 1.d * task.attempt, 'time') }
  }
  withName:markDuplicates {
    cpus = { check_max( 4 * task.attempt, 'cpus') }
    memory = { check_max( 32.GB * task.attempt, 'memory') }
    time = { check_max( 2.d * task.attempt, 'time') }
  }
  withName:methyldackel {
    cpus = { check_max( 6 * task.attempt, 'cpus') }
    memory = { check_max( 48.GB * task.attempt, 'memory') }
    time = { check_max( 1.d * task.attempt, 'time') }
  }
}

// Defaults config params, may be overwritten by later configs
params {
  max_memory = 128.GB
  max_cpus = 16
  max_time = 240.h
  igenomes_base = 's3://ngi-igenomes/igenomes/'
}<|MERGE_RESOLUTION|>--- conflicted
+++ resolved
@@ -27,14 +27,7 @@
     memory = { check_max( 64.GB * task.attempt, 'memory') }
     time = { check_max( 36.h * task.attempt, 'time') }
   }
-<<<<<<< HEAD
-  withName:fastqc {
-    errorStrategy = { task.exitStatus in [143,137] ? 'retry' : 'ignore' }
-  }
   withName:trim_galore {
-=======
-  $trim_galore {
->>>>>>> bb83fffe
     cpus = { check_max( 2 * task.attempt, 'cpus') }
     memory = { check_max( 16.GB * task.attempt, 'memory') }
     time = { check_max( 1.d * task.attempt, 'time') }
@@ -54,17 +47,7 @@
     memory = { check_max( 32.GB * task.attempt, 'memory') }
     time = { check_max( 1.d * task.attempt, 'time') }
   }
-<<<<<<< HEAD
-  withName:bismark_report {
-    errorStrategy = { task.exitStatus in [143,137] ? 'retry' : 'ignore' }
-  }
-  withName:bismark_summary {
-    errorStrategy = { task.exitStatus in [143,137] ? 'retry' : 'ignore' }
-  }
   withName:qualimap {
-=======
-  $qualimap {
->>>>>>> bb83fffe
     cpus = { check_max( 4 * task.attempt, 'cpus') }
     memory = { check_max( 32.GB * task.attempt, 'memory') }
     time = { check_max( 6.h * task.attempt, 'time') }
@@ -73,13 +56,6 @@
     validExitStatus = [0,1]
     errorStrategy = 'ignore'
   }
-<<<<<<< HEAD
-  withName:multiqc {
-    executor = 'local'
-    errorStrategy = { task.exitStatus in [143,137] ? 'retry' : 'ignore' }
-  }
-=======
->>>>>>> bb83fffe
 
   withName:bwamem_align {
     cpus = { check_max( 8 * task.attempt, 'cpus') }
